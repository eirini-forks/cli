--- conflicted
+++ resolved
@@ -13,11 +13,7 @@
 //go:generate counterfeiter . AuthActor
 
 type AuthActor interface {
-<<<<<<< HEAD
-	Authenticate(config v2action.Config, ID string, secret string, grantType constant.GrantType) error
-=======
-	Authenticate(username string, password string) error
->>>>>>> 88b9c31d
+	Authenticate(ID string, secret string, grantType constant.GrantType) error
 }
 
 type AuthCommand struct {
@@ -57,16 +53,12 @@
 		})
 	cmd.UI.DisplayText("Authenticating...")
 
-<<<<<<< HEAD
 	grantType := constant.GrantTypePassword
 	if cmd.ClientCredentials {
 		grantType = constant.GrantTypeClientCredentials
 	}
 
-	err = cmd.Actor.Authenticate(cmd.Config, cmd.RequiredArgs.Username, cmd.RequiredArgs.Password, grantType)
-=======
-	err = cmd.Actor.Authenticate(cmd.RequiredArgs.Username, cmd.RequiredArgs.Password)
->>>>>>> 88b9c31d
+	err = cmd.Actor.Authenticate(cmd.RequiredArgs.Username, cmd.RequiredArgs.Password, grantType)
 	if err != nil {
 		return err
 	}
