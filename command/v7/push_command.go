package v7

import (
	"code.cloudfoundry.org/cli/command/v7/shared"
	"code.cloudfoundry.org/cli/util/configv3"
	"os"
	"path/filepath"
	"strings"

	"code.cloudfoundry.org/cli/api/cloudcontroller/ccv3/constant"

	"code.cloudfoundry.org/cli/actor/actionerror"
	"code.cloudfoundry.org/cli/actor/sharedaction"
	"code.cloudfoundry.org/cli/actor/v2action"
	"code.cloudfoundry.org/cli/actor/v3action"
	"code.cloudfoundry.org/cli/actor/v7action"
	"code.cloudfoundry.org/cli/actor/v7pushaction"
	"code.cloudfoundry.org/cli/command"
	"code.cloudfoundry.org/cli/command/flag"
	"code.cloudfoundry.org/cli/command/translatableerror"
	v6shared "code.cloudfoundry.org/cli/command/v6/shared"
	"code.cloudfoundry.org/cli/util/manifestparser"
	"code.cloudfoundry.org/cli/util/progressbar"

	"github.com/cloudfoundry/bosh-cli/director/template"
	log "github.com/sirupsen/logrus"
)

//go:generate counterfeiter . ProgressBar

type ProgressBar interface {
	v7pushaction.ProgressBar
	Complete()
	Ready()
}

//go:generate counterfeiter . PushActor

type PushActor interface {
	// Prepare the space by creating needed apps/applying the manifest
	PrepareSpace(spaceGUID string, appName string, parser *manifestparser.Parser, overrides v7pushaction.FlagOverrides) (<-chan []string, <-chan v7pushaction.Event, <-chan v7pushaction.Warnings, <-chan error)
	// Actualize applies any necessary changes.
	Actualize(plan v7pushaction.PushPlan, progressBar v7pushaction.ProgressBar) (<-chan v7pushaction.PushPlan, <-chan v7pushaction.Event, <-chan v7pushaction.Warnings, <-chan error)
	// Conceptualize figures out the state of the world.
	Conceptualize(appName []string, spaceGUID string, orgGUID string, currentDir string, flagOverrides v7pushaction.FlagOverrides) ([]v7pushaction.PushPlan, v7pushaction.Warnings, error)
}

//go:generate counterfeiter . V7ActorForPush

type V7ActorForPush interface {
	AppActor
	GetStreamingLogsForApplicationByNameAndSpace(appName string, spaceGUID string, client v7action.NOAAClient) (<-chan *v7action.LogMessage, <-chan error, v7action.Warnings, error)
	RestartApplication(appGUID string) (v7action.Warnings, error)
}

type PushCommand struct {
<<<<<<< HEAD
	RequiredArgs            flag.AppName                  `positional-args:"yes"`
	Buildpacks              []string                      `long:"buildpack" short:"b" description:"Custom buildpack by name (e.g. my-buildpack) or Git URL (e.g. 'https://github.com/cloudfoundry/java-buildpack.git') or Git URL with a branch or tag (e.g. 'https://github.com/cloudfoundry/java-buildpack.git#v3.3.0' for 'v3.3.0' tag). To use built-in buildpacks only, specify 'default' or 'null'"`
	Stack                   string                        `long:"stack" short:"s" description:"Stack to use (a stack is a pre-built file system, including an operating system, that can run apps)"`
	DockerImage             flag.DockerImage              `long:"docker-image" short:"o" description:"Docker image to use (e.g. user/docker-image-name)"`
	DockerUsername          string                        `long:"docker-username" description:"Repository username; used with password from environment variable CF_DOCKER_PASSWORD"`
	HealthCheckType         flag.HealthCheckType          `long:"health-check-type" short:"u" description:"Application health check type. Defaults to 'port'. 'http' requires a valid endpoint, for example, '/health'."`
	HealthCheckHTTPEndpoint string                        `long:"endpoint"  description:"Valid path on the app for an HTTP health check. Only used when specifying --health-check-type=http"`
	Instances               flag.Instances                `long:"instances" short:"i" description:"Number of instances"`
	PathToManifest          flag.PathWithExistenceCheck   `long:"manifest" short:"f" description:"Path to manifest"`
	PathsToVarsFiles        []flag.PathWithExistenceCheck `long:"vars-file" description:"Path to a variable substitution file for manifest; can specify multiple times"`
	Memory                  flag.Megabytes                `long:"memory" short:"m" description:"Memory limit (e.g. 256M, 1024M, 1G)"`
	Disk                    flag.Megabytes                `long:"disk" short:"k" description:"Disk limit (e.g. 256M, 1024M, 1G)"`
	NoManifest              bool                          `long:"no-manifest" description:""`
	NoRoute                 bool                          `long:"no-route" description:"Do not map a route to this app"`
	NoStart                 bool                          `long:"no-start" description:"Do not stage and start the app after pushing"`
	AppPath                 flag.PathWithExistenceCheck   `long:"path" short:"p" description:"Path to app directory or to a zip file of the contents of the app directory"`
	StartCommand            flag.Command                  `long:"start-command" short:"c" description:"Startup command, set to null to reset to default start command"`
	dockerPassword          interface{}                   `environmentName:"CF_DOCKER_PASSWORD" environmentDescription:"Password used for private docker repository"`
	usage                   interface{}                   `usage:"CF_NAME push APP_NAME [-b BUILDPACK]... [-s STACK] [-p APP_PATH] [--no-route] [--no-start] [-u (process | port | http --endpoint PATH)]\n   CF_NAME push APP_NAME --docker-image [REGISTRY_HOST:PORT/]IMAGE[:TAG] [--docker-username USERNAME] [--no-route] [--no-start] [-u (process | port | http --endpoint PATH)]"`
	envCFStagingTimeout     interface{}                   `environmentName:"CF_STAGING_TIMEOUT" environmentDescription:"Max wait time for buildpack staging, in minutes" environmentDefault:"15"`
	envCFStartupTimeout     interface{}                   `environmentName:"CF_STARTUP_TIMEOUT" environmentDescription:"Max wait time for app instance startup, in minutes" environmentDefault:"5"`
	Vars                    []template.VarKV              `long:"var" description:"Variable key value pair for variable substitution, (e.g., name=app1); can specify multiple times"`
=======
	RequiredArgs        flag.AppName                  `positional-args:"yes"`
	HealthCheckTimeout  flag.PositiveInteger          `long:"app-start-timeout" short:"t" description:"Time (in seconds) allowed to elapse between starting up an app and the first healthy response from the app"`
	Buildpacks          []string                      `long:"buildpack" short:"b" description:"Custom buildpack by name (e.g. my-buildpack) or Git URL (e.g. 'https://github.com/cloudfoundry/java-buildpack.git') or Git URL with a branch or tag (e.g. 'https://github.com/cloudfoundry/java-buildpack.git#v3.3.0' for 'v3.3.0' tag). To use built-in buildpacks only, specify 'default' or 'null'"`
	DockerImage         flag.DockerImage              `long:"docker-image" short:"o" description:"Docker image to use (e.g. user/docker-image-name)"`
	DockerUsername      string                        `long:"docker-username" description:"Repository username; used with password from environment variable CF_DOCKER_PASSWORD"`
	HealthCheckType     flag.HealthCheckType          `long:"health-check-type" short:"u" description:"Application health check type: 'port' (default), 'process', 'http' (implies endpoint '/')"`
	Instances           flag.Instances                `long:"instances" short:"i" description:"Number of instances"`
	PathToManifest      flag.PathWithExistenceCheck   `long:"manifest" short:"f" description:"Path to manifest"`
	PathsToVarsFiles    []flag.PathWithExistenceCheck `long:"vars-file" description:"Path to a variable substitution file for manifest; can specify multiple times"`
	Memory              flag.Megabytes                `long:"memory" short:"m" description:"Memory limit (e.g. 256M, 1024M, 1G)"`
	Disk                flag.Megabytes                `long:"disk" short:"k" description:"Disk limit (e.g. 256M, 1024M, 1G)"`
	NoManifest          bool                          `long:"no-manifest" description:""`
	NoRoute             bool                          `long:"no-route" description:"Do not map a route to this app"`
	NoStart             bool                          `long:"no-start" description:"Do not stage and start the app after pushing"`
	AppPath             flag.PathWithExistenceCheck   `long:"path" short:"p" description:"Path to app directory or to a zip file of the contents of the app directory"`
	StartCommand        flag.Command                  `long:"start-command" short:"c" description:"Startup command, set to null to reset to default start command"`
	dockerPassword      interface{}                   `environmentName:"CF_DOCKER_PASSWORD" environmentDescription:"Password used for private docker repository"`
	usage               interface{}                   `usage:"CF_NAME push APP_NAME [-b BUILDPACK]... [-p APP_PATH] [--no-route] [--no-start]\n   CF_NAME push APP_NAME --docker-image [REGISTRY_HOST:PORT/]IMAGE[:TAG] [--docker-username USERNAME] [--no-route] [--no-start]"`
	envCFStagingTimeout interface{}                   `environmentName:"CF_STAGING_TIMEOUT" environmentDescription:"Max wait time for buildpack staging, in minutes" environmentDefault:"15"`
	envCFStartupTimeout interface{}                   `environmentName:"CF_STARTUP_TIMEOUT" environmentDescription:"Max wait time for app instance startup, in minutes" environmentDefault:"5"`
	Vars                []template.VarKV              `long:"var" description:"Variable key value pair for variable substitution, (e.g., name=app1); can specify multiple times"`
>>>>>>> 9ca6bd1c

	Config       command.Config
	UI           command.UI
	NOAAClient   v3action.NOAAClient
	Actor        PushActor
	VersionActor V7ActorForPush
	SharedActor  command.SharedActor
	RouteActor   v7action.RouteActor
	ProgressBar  ProgressBar
	PWD          string
}

func (cmd *PushCommand) Setup(config command.Config, ui command.UI) error {
	cmd.Config = config
	cmd.UI = ui
	cmd.ProgressBar = progressbar.NewProgressBar()

	sharedActor := sharedaction.NewActor(config)
	cmd.SharedActor = sharedActor

	ccClient, uaaClient, err := v6shared.NewV3BasedClients(config, ui, true, "")
	if err != nil {
		return err
	}

	v7actor := v7action.NewActor(ccClient, config, sharedActor, uaaClient)
	cmd.VersionActor = v7actor
	ccClientV2, uaaClientV2, err := v6shared.NewClients(config, ui, true)
	if err != nil {
		return err
	}

	v2Actor := v2action.NewActor(ccClientV2, uaaClientV2, config)
	cmd.RouteActor = v2Actor
	cmd.Actor = v7pushaction.NewActor(v2Actor, v7actor, sharedActor)

	cmd.NOAAClient = v6shared.NewNOAAClient(ccClient.Info.Logging(), config, uaaClient, ui)

	currentDir, err := os.Getwd()
	cmd.PWD = currentDir

	return err
}

func (cmd PushCommand) Execute(args []string) error {
	cmd.UI.DisplayWarning(command.ExperimentalWarning)

	err := cmd.SharedActor.CheckTarget(true, true)
	if err != nil {
		return err
	}

	err = cmd.ValidateFlags()
	if err != nil {
		return err
	}

	var manifestParser = manifestparser.NewParser()
	if !cmd.NoManifest {
		if manifestParser, err = cmd.readManifest(); err != nil {
			return err
		}
	}

	overrides, err := cmd.GetFlagOverrides()
	if err != nil {
		return err
	}

	appNamesStream, eventStream, warningsStream, errorStream := cmd.Actor.PrepareSpace(
		cmd.Config.TargetedSpace().GUID,
		cmd.RequiredArgs.AppName,
		manifestParser,
		overrides,
	)
	appNames, err := cmd.processStreamsFromPrepareSpace(appNamesStream, eventStream, warningsStream, errorStream)

	if err != nil {
		return err
	}

	user, err := cmd.Config.CurrentUser()
	if err != nil {
		return err
	}

	cmd.announcePushing(appNames, user)

	cmd.UI.DisplayText("Getting app info...")
	log.Info("generating the app plan")
	pushPlans, warnings, err := cmd.Actor.Conceptualize(
		appNames,
		cmd.Config.TargetedSpace().GUID,
		cmd.Config.TargetedOrganization().GUID,
		cmd.PWD,
		overrides,
	)
	cmd.UI.DisplayWarnings(warnings)
	if err != nil {
		return err
	}
	log.WithField("number of plans", len(pushPlans)).Debug("completed generating plan")

	for _, plan := range pushPlans {
		log.WithField("app_name", plan.Application.Name).Info("actualizing")
		planStream, eventStream, warningsStream, errorStream := cmd.Actor.Actualize(plan, cmd.ProgressBar)
		updatedPlan, err := cmd.processApplyStreams(plan.Application.Name, planStream, eventStream, warningsStream, errorStream)
		if err != nil {
			return err
		}

		anyProcessCrashed, err := cmd.appRestarter(plan.Application.Name, updatedPlan.Application.GUID)
		if err != nil {
			return err
		}
		err = cmd.displayAppSummary(plan)
		if err != nil {
			return err
		}
		if anyProcessCrashed {
			return translatableerror.ApplicationUnableToStartError{
				AppName:    plan.Application.Name,
				BinaryName: cmd.Config.BinaryName(),
			}
		}
	}

	return nil
}

func (cmd PushCommand) announcePushing(appNames []string, user configv3.User) {
	tokens := map[string]interface{}{
		"AppName":   strings.Join(appNames, ", "),
		"OrgName":   cmd.Config.TargetedOrganization().Name,
		"SpaceName": cmd.Config.TargetedSpace().Name,
		"Username":  user.Name,
	}
	singular := "Pushing app {{.AppName}} to org {{.OrgName}} / space {{.SpaceName}} as {{.Username}}..."
	plural := "Pushing apps {{.AppName}} to org {{.OrgName}} / space {{.SpaceName}} as {{.Username}}..."

	if len(appNames) == 1 {
		cmd.UI.DisplayTextWithFlavor(singular, tokens)
	} else {
		cmd.UI.DisplayTextWithFlavor(plural, tokens)
	}
}

func (cmd PushCommand) appRestarter(appName, appGUID string) (bool, error) {
	anyProcessCrashed := false
	if !cmd.NoStart {
		cmd.UI.DisplayNewline()
		cmd.UI.DisplayTextWithFlavor(
			"Waiting for app {{.AppName}} to start...",
			map[string]interface{}{
				"AppName": appName,
			},
		)
		warnings, restartErr := cmd.VersionActor.RestartApplication(appGUID)
		cmd.UI.DisplayWarnings(warnings)

		if restartErr != nil {
			if _, ok := restartErr.(actionerror.StartupTimeoutError); ok {
				return anyProcessCrashed, translatableerror.StartupTimeoutError{
					AppName:    appName,
					BinaryName: cmd.Config.BinaryName(),
				}
			} else if _, ok := restartErr.(actionerror.AllInstancesCrashedError); ok {
				anyProcessCrashed = true
			} else {
				return anyProcessCrashed, restartErr
			}
		}
	}
	return anyProcessCrashed, nil
}

func (cmd PushCommand) displayAppSummary(plan v7pushaction.PushPlan) error {
	log.Info("getting application summary info")
	summary, warnings, err := cmd.VersionActor.GetApplicationSummaryByNameAndSpace(
		plan.Application.Name,
		cmd.Config.TargetedSpace().GUID,
		true,
		cmd.RouteActor,
	)
	cmd.UI.DisplayWarnings(warnings)
	if err != nil {
		return err
	}
	cmd.UI.DisplayNewline()
	appSummaryDisplayer := shared.NewAppSummaryDisplayer(cmd.UI)
	appSummaryDisplayer.AppDisplay(summary, true)
	return nil
}

func (cmd PushCommand) processStreamsFromPrepareSpace(
	appNamesStream <-chan []string,
	eventStream <-chan v7pushaction.Event,
	warningsStream <-chan v7pushaction.Warnings,
	errorStream <-chan error,
) ([]string, error) {
	var namesClosed, eventClosed, warningsClosed, errClosed bool
	var appNames []string
	var err error

	for {
		select {
		case names, ok := <-appNamesStream:
			if !ok {
				if !namesClosed {
					log.Debug("processing config stream closed")
				}
				namesClosed = true
				break
			}
			appNames = names
		case event, ok := <-eventStream:
			if !ok {
				if !eventClosed {
					log.Debug("processing event stream closed")
				}
				eventClosed = true
				break
			}
			cmd.processEvent(event, cmd.RequiredArgs.AppName)
		case warnings, ok := <-warningsStream:
			if !ok {
				if !warningsClosed {
					log.Debug("processing warnings stream closed")
				}
				warningsClosed = true
				break
			}
			cmd.UI.DisplayWarnings(warnings)
		case receivedError, ok := <-errorStream:
			if !ok {
				if !errClosed {
					log.Debug("processing error stream closed")
				}
				errClosed = true
				break
			}
			err = receivedError
		}

		if namesClosed && eventClosed && warningsClosed && errClosed {
			break
		}
	}

	return appNames, err
}

func (cmd PushCommand) processApplyStreams(
	appName string,
	planStream <-chan v7pushaction.PushPlan,
	eventStream <-chan v7pushaction.Event,
	warningsStream <-chan v7pushaction.Warnings,
	errorStream <-chan error,
) (v7pushaction.PushPlan, error) {
	var planClosed, eventClosed, warningsClosed, errClosed, complete bool
	var updatePlan v7pushaction.PushPlan

	for {
		select {
		case plan, ok := <-planStream:
			if !ok {
				if !planClosed {
					log.Debug("processing config stream closed")
				}
				planClosed = true
				break
			}
			updatePlan = plan
		case event, ok := <-eventStream:
			if !ok {
				if !eventClosed {
					log.Debug("processing event stream closed")
				}
				eventClosed = true
				break
			}
			complete = cmd.processEvent(event, appName)
		case warnings, ok := <-warningsStream:
			if !ok {
				if !warningsClosed {
					log.Debug("processing warnings stream closed")
				}
				warningsClosed = true
				break
			}
			cmd.UI.DisplayWarnings(warnings)
		case err, ok := <-errorStream:
			if !ok {
				if !errClosed {
					log.Debug("processing error stream closed")
				}
				errClosed = true
				break
			}
			return v7pushaction.PushPlan{}, err
		}

		if planClosed && eventClosed && warningsClosed && complete {
			break
		}
	}

	return updatePlan, nil
}

func (cmd PushCommand) processEvent(event v7pushaction.Event, appName string) bool {
	switch event {
	case v7pushaction.SkippingApplicationCreation:
		cmd.UI.DisplayTextWithFlavor("Updating app {{.AppName}}...", map[string]interface{}{
			"AppName": appName,
		})
	case v7pushaction.CreatingApplication:
		cmd.UI.DisplayTextWithFlavor("Creating app {{.AppName}}...", map[string]interface{}{
			"AppName": appName,
		})
	case v7pushaction.CreatingAndMappingRoutes:
		cmd.UI.DisplayText("Mapping routes...")
	case v7pushaction.CreatingArchive:
		cmd.UI.DisplayText("Packaging files to upload...")
	case v7pushaction.UploadingApplicationWithArchive:
		cmd.UI.DisplayText("Uploading files...")
		log.Debug("starting progress bar")
		cmd.ProgressBar.Ready()
	case v7pushaction.RetryUpload:
		cmd.UI.DisplayText("Retrying upload due to an error...")
	case v7pushaction.UploadWithArchiveComplete:
		cmd.ProgressBar.Complete()
		cmd.UI.DisplayNewline()
		cmd.UI.DisplayText("Waiting for API to complete processing files...")
	case v7pushaction.StoppingApplication:
		cmd.UI.DisplayText("Stopping Application...")
	case v7pushaction.StoppingApplicationComplete:
		cmd.UI.DisplayText("Application Stopped")
	case v7pushaction.ApplyManifest:
		cmd.UI.DisplayText("Applying manifest...")
	case v7pushaction.ApplyManifestComplete:
		cmd.UI.DisplayText("Manifest applied")
	case v7pushaction.StartingStaging:
		cmd.UI.DisplayNewline()
		cmd.UI.DisplayText("Staging app and tracing logs...")
		logStream, errStream, warnings, _ := cmd.VersionActor.GetStreamingLogsForApplicationByNameAndSpace(appName, cmd.Config.TargetedSpace().GUID, cmd.NOAAClient)
		cmd.UI.DisplayWarnings(warnings)
		go cmd.getLogs(logStream, errStream)
	case v7pushaction.StagingComplete:
		cmd.NOAAClient.Close()
	case v7pushaction.Complete:
		return true
	default:
		log.WithField("event", event).Debug("ignoring event")
	}
	return false
}

func (cmd PushCommand) getLogs(logStream <-chan *v7action.LogMessage, errStream <-chan error) {
	for {
		select {
		case logMessage, open := <-logStream:
			if !open {
				return
			}
			if logMessage.Staging() {
				cmd.UI.DisplayLogMessage(logMessage, false)
			}
		case err, open := <-errStream:
			if !open {
				return
			}
			_, ok := err.(actionerror.NOAATimeoutError)
			if ok {
				cmd.UI.DisplayWarning("timeout connecting to log server, no log will be shown")
			}
			cmd.UI.DisplayWarning(err.Error())
		}
	}
}

func (cmd PushCommand) readManifest() (*manifestparser.Parser, error) {
	log.Info("reading manifest if exists")
	pathsToVarsFiles := []string{}
	for _, varfilepath := range cmd.PathsToVarsFiles {
		pathsToVarsFiles = append(pathsToVarsFiles, string(varfilepath))
	}

	parser := manifestparser.NewParser()

	if len(cmd.PathToManifest) != 0 {
		log.WithField("manifestPath", cmd.PathToManifest).Debug("reading '-f' provided manifest")
		err := parser.InterpolateAndParse(string(cmd.PathToManifest), pathsToVarsFiles, cmd.Vars)
		return parser, err
	}

	pathToManifest := filepath.Join(cmd.PWD, "manifest.yml")
	log.WithField("manifestPath", pathToManifest).Debug("path to manifest")

	err := parser.InterpolateAndParse(pathToManifest, pathsToVarsFiles, cmd.Vars)
	if err != nil && !os.IsNotExist(err) {
		log.Errorln("reading manifest:", err)
		return &manifestparser.Parser{}, err
	} else if os.IsNotExist(err) {
		log.Debug("no manifest exists")
	}

	return parser, nil
}

func (cmd PushCommand) GetFlagOverrides() (v7pushaction.FlagOverrides, error) {
	var dockerPassword string
	if cmd.DockerUsername != "" {
		if cmd.Config.DockerPassword() == "" {
			var err error
			cmd.UI.DisplayText("Environment variable CF_DOCKER_PASSWORD not set.")
			dockerPassword, err = cmd.UI.DisplayPasswordPrompt("Docker password")
			if err != nil {
				return v7pushaction.FlagOverrides{}, err
			}
		} else {
			cmd.UI.DisplayText("Using docker repository password from environment variable CF_DOCKER_PASSWORD.")
			dockerPassword = cmd.Config.DockerPassword()
		}
	}

	return v7pushaction.FlagOverrides{
<<<<<<< HEAD
		Buildpacks:          cmd.Buildpacks,
		Stack:               cmd.Stack,
		Disk:                cmd.Disk.NullUint64,
		DockerImage:         cmd.DockerImage.Path,
		DockerPassword:      dockerPassword,
		DockerUsername:      cmd.DockerUsername,
		HealthCheckEndpoint: cmd.HealthCheckHTTPEndpoint,
		HealthCheckType:     cmd.HealthCheckType.Type,
		Instances:           cmd.Instances.NullInt,
		Memory:              cmd.Memory.NullUint64,
		NoStart:             cmd.NoStart,
		ProvidedAppPath:     string(cmd.AppPath),
		SkipRouteCreation:   cmd.NoRoute,
		StartCommand:        cmd.StartCommand.FilteredString,
=======
		Buildpacks:         cmd.Buildpacks,
		Disk:               cmd.Disk.NullUint64,
		DockerImage:        cmd.DockerImage.Path,
		DockerPassword:     dockerPassword,
		DockerUsername:     cmd.DockerUsername,
		HealthCheckType:    cmd.HealthCheckType.Type,
		HealthCheckTimeout: cmd.HealthCheckTimeout.Value,
		Instances:          cmd.Instances.NullInt,
		Memory:             cmd.Memory.NullUint64,
		NoStart:            cmd.NoStart,
		ProvidedAppPath:    string(cmd.AppPath),
		SkipRouteCreation:  cmd.NoRoute,
		StartCommand:       cmd.StartCommand.FilteredString,
>>>>>>> 9ca6bd1c
	}, nil
}

func (cmd PushCommand) ValidateFlags() error {
	switch {
	case cmd.DockerUsername != "" && cmd.DockerImage.Path == "":
		return translatableerror.RequiredFlagsError{
			Arg1: "--docker-image, -o",
			Arg2: "--docker-username",
		}

	case cmd.DockerImage.Path != "" && cmd.Buildpacks != nil:
		return translatableerror.ArgumentCombinationError{
			Args: []string{
				"--buildpack, -b",
				"--docker-image, -o",
			},
		}

	case cmd.DockerImage.Path != "" && cmd.AppPath != "":
		return translatableerror.ArgumentCombinationError{
			Args: []string{
				"--docker-image, -o",
				"--path, -p",
			},
		}
	case cmd.DockerImage.Path != "" && cmd.Stack != "":
		return translatableerror.ArgumentCombinationError{
			Args: []string{
				"--stack, -s",
				"--docker-image, -o",
			},
		}
	case cmd.NoManifest && cmd.PathToManifest != "":
		return translatableerror.ArgumentCombinationError{
			Args: []string{
				"--no-manifest",
				"--manifest, -f",
			},
		}
	case cmd.NoManifest && len(cmd.PathsToVarsFiles) > 0:
		return translatableerror.ArgumentCombinationError{
			Args: []string{
				"--no-manifest",
				"--vars-file",
			},
		}
	case cmd.NoManifest && len(cmd.Vars) > 0:
		return translatableerror.ArgumentCombinationError{
			Args: []string{
				"--no-manifest",
				"--vars",
			},
		}
	case cmd.HealthCheckType.Type == constant.HTTP && cmd.HealthCheckHTTPEndpoint == "":
		return translatableerror.RequiredFlagsError{
			Arg1: "--endpoint",
			Arg2: "--health-check-type=http, -u=http",
		}
	case 0 < len(cmd.HealthCheckHTTPEndpoint) && cmd.HealthCheckType.Type != constant.HTTP:
		return translatableerror.RequiredFlagsError{
			Arg1: "--health-check-type=http, -u=http",
			Arg2: "--endpoint",
		}
	}
	return nil
}<|MERGE_RESOLUTION|>--- conflicted
+++ resolved
@@ -54,13 +54,13 @@
 }
 
 type PushCommand struct {
-<<<<<<< HEAD
 	RequiredArgs            flag.AppName                  `positional-args:"yes"`
 	Buildpacks              []string                      `long:"buildpack" short:"b" description:"Custom buildpack by name (e.g. my-buildpack) or Git URL (e.g. 'https://github.com/cloudfoundry/java-buildpack.git') or Git URL with a branch or tag (e.g. 'https://github.com/cloudfoundry/java-buildpack.git#v3.3.0' for 'v3.3.0' tag). To use built-in buildpacks only, specify 'default' or 'null'"`
 	Stack                   string                        `long:"stack" short:"s" description:"Stack to use (a stack is a pre-built file system, including an operating system, that can run apps)"`
 	DockerImage             flag.DockerImage              `long:"docker-image" short:"o" description:"Docker image to use (e.g. user/docker-image-name)"`
 	DockerUsername          string                        `long:"docker-username" description:"Repository username; used with password from environment variable CF_DOCKER_PASSWORD"`
 	HealthCheckType         flag.HealthCheckType          `long:"health-check-type" short:"u" description:"Application health check type. Defaults to 'port'. 'http' requires a valid endpoint, for example, '/health'."`
+	HealthCheckTimeout      flag.PositiveInteger          `long:"app-start-timeout" short:"t" description:"Time (in seconds) allowed to elapse between starting up an app and the first healthy response from the app"`
 	HealthCheckHTTPEndpoint string                        `long:"endpoint"  description:"Valid path on the app for an HTTP health check. Only used when specifying --health-check-type=http"`
 	Instances               flag.Instances                `long:"instances" short:"i" description:"Number of instances"`
 	PathToManifest          flag.PathWithExistenceCheck   `long:"manifest" short:"f" description:"Path to manifest"`
@@ -77,29 +77,6 @@
 	envCFStagingTimeout     interface{}                   `environmentName:"CF_STAGING_TIMEOUT" environmentDescription:"Max wait time for buildpack staging, in minutes" environmentDefault:"15"`
 	envCFStartupTimeout     interface{}                   `environmentName:"CF_STARTUP_TIMEOUT" environmentDescription:"Max wait time for app instance startup, in minutes" environmentDefault:"5"`
 	Vars                    []template.VarKV              `long:"var" description:"Variable key value pair for variable substitution, (e.g., name=app1); can specify multiple times"`
-=======
-	RequiredArgs        flag.AppName                  `positional-args:"yes"`
-	HealthCheckTimeout  flag.PositiveInteger          `long:"app-start-timeout" short:"t" description:"Time (in seconds) allowed to elapse between starting up an app and the first healthy response from the app"`
-	Buildpacks          []string                      `long:"buildpack" short:"b" description:"Custom buildpack by name (e.g. my-buildpack) or Git URL (e.g. 'https://github.com/cloudfoundry/java-buildpack.git') or Git URL with a branch or tag (e.g. 'https://github.com/cloudfoundry/java-buildpack.git#v3.3.0' for 'v3.3.0' tag). To use built-in buildpacks only, specify 'default' or 'null'"`
-	DockerImage         flag.DockerImage              `long:"docker-image" short:"o" description:"Docker image to use (e.g. user/docker-image-name)"`
-	DockerUsername      string                        `long:"docker-username" description:"Repository username; used with password from environment variable CF_DOCKER_PASSWORD"`
-	HealthCheckType     flag.HealthCheckType          `long:"health-check-type" short:"u" description:"Application health check type: 'port' (default), 'process', 'http' (implies endpoint '/')"`
-	Instances           flag.Instances                `long:"instances" short:"i" description:"Number of instances"`
-	PathToManifest      flag.PathWithExistenceCheck   `long:"manifest" short:"f" description:"Path to manifest"`
-	PathsToVarsFiles    []flag.PathWithExistenceCheck `long:"vars-file" description:"Path to a variable substitution file for manifest; can specify multiple times"`
-	Memory              flag.Megabytes                `long:"memory" short:"m" description:"Memory limit (e.g. 256M, 1024M, 1G)"`
-	Disk                flag.Megabytes                `long:"disk" short:"k" description:"Disk limit (e.g. 256M, 1024M, 1G)"`
-	NoManifest          bool                          `long:"no-manifest" description:""`
-	NoRoute             bool                          `long:"no-route" description:"Do not map a route to this app"`
-	NoStart             bool                          `long:"no-start" description:"Do not stage and start the app after pushing"`
-	AppPath             flag.PathWithExistenceCheck   `long:"path" short:"p" description:"Path to app directory or to a zip file of the contents of the app directory"`
-	StartCommand        flag.Command                  `long:"start-command" short:"c" description:"Startup command, set to null to reset to default start command"`
-	dockerPassword      interface{}                   `environmentName:"CF_DOCKER_PASSWORD" environmentDescription:"Password used for private docker repository"`
-	usage               interface{}                   `usage:"CF_NAME push APP_NAME [-b BUILDPACK]... [-p APP_PATH] [--no-route] [--no-start]\n   CF_NAME push APP_NAME --docker-image [REGISTRY_HOST:PORT/]IMAGE[:TAG] [--docker-username USERNAME] [--no-route] [--no-start]"`
-	envCFStagingTimeout interface{}                   `environmentName:"CF_STAGING_TIMEOUT" environmentDescription:"Max wait time for buildpack staging, in minutes" environmentDefault:"15"`
-	envCFStartupTimeout interface{}                   `environmentName:"CF_STARTUP_TIMEOUT" environmentDescription:"Max wait time for app instance startup, in minutes" environmentDefault:"5"`
-	Vars                []template.VarKV              `long:"var" description:"Variable key value pair for variable substitution, (e.g., name=app1); can specify multiple times"`
->>>>>>> 9ca6bd1c
 
 	Config       command.Config
 	UI           command.UI
@@ -527,7 +504,6 @@
 	}
 
 	return v7pushaction.FlagOverrides{
-<<<<<<< HEAD
 		Buildpacks:          cmd.Buildpacks,
 		Stack:               cmd.Stack,
 		Disk:                cmd.Disk.NullUint64,
@@ -536,27 +512,12 @@
 		DockerUsername:      cmd.DockerUsername,
 		HealthCheckEndpoint: cmd.HealthCheckHTTPEndpoint,
 		HealthCheckType:     cmd.HealthCheckType.Type,
-		Instances:           cmd.Instances.NullInt,
-		Memory:              cmd.Memory.NullUint64,
-		NoStart:             cmd.NoStart,
-		ProvidedAppPath:     string(cmd.AppPath),
-		SkipRouteCreation:   cmd.NoRoute,
-		StartCommand:        cmd.StartCommand.FilteredString,
-=======
-		Buildpacks:         cmd.Buildpacks,
-		Disk:               cmd.Disk.NullUint64,
-		DockerImage:        cmd.DockerImage.Path,
-		DockerPassword:     dockerPassword,
-		DockerUsername:     cmd.DockerUsername,
-		HealthCheckType:    cmd.HealthCheckType.Type,
-		HealthCheckTimeout: cmd.HealthCheckTimeout.Value,
-		Instances:          cmd.Instances.NullInt,
-		Memory:             cmd.Memory.NullUint64,
-		NoStart:            cmd.NoStart,
-		ProvidedAppPath:    string(cmd.AppPath),
-		SkipRouteCreation:  cmd.NoRoute,
-		StartCommand:       cmd.StartCommand.FilteredString,
->>>>>>> 9ca6bd1c
+		HealthCheckTimeout:  cmd.HealthCheckTimeout.Value, Instances: cmd.Instances.NullInt,
+		Memory:            cmd.Memory.NullUint64,
+		NoStart:           cmd.NoStart,
+		ProvidedAppPath:   string(cmd.AppPath),
+		SkipRouteCreation: cmd.NoRoute,
+		StartCommand:      cmd.StartCommand.FilteredString,
 	}, nil
 }
 
