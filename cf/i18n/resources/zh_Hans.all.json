[
   {
      "id": "\n\nTIP:\n",
      "translation": "\n\n小贴士:\n",
      "modified": false
   },
   {
      "id": "\n\nYour JSON string syntax is invalid.  Proper syntax is this:  cf set-running-environment-variable-group '{\"name\":\"value\",\"name\":\"value\"}'",
      "translation": "\n\nYour JSON string syntax is invalid.  Proper syntax is this:  cf set-running-environment-variable-group '{\"name\":\"value\",\"name\":\"value\"}'",
      "modified": false
   },
   {
      "id": "\n\nYour JSON string syntax is invalid.  Proper syntax is this:  cf set-staging-environment-variable-group '{\"name\":\"value\",\"name\":\"value\"}'",
      "translation": "\n\nYour JSON string syntax is invalid.  Proper syntax is this:  cf set-staging-environment-variable-group '{\"name\":\"value\",\"name\":\"value\"}'",
      "modified": false
   },
   {
      "id": "\n* These service plans have an associated cost. Creating a service instance will incur this cost.",
      "translation": "* The denoted service plans have specific costs associated with them. If a service instance of this type is created, a cost will be incurred.",
      "modified": true
   },
   {
      "id": "\nApp started\n",
      "translation": "\n应用程序已启动\n",
      "modified": false
   },
   {
      "id": "\nApp {{.AppName}} was started using this command `{{.Command}}`\n",
      "translation": "\nApp {{.AppName}} was started using this command `{{.Command}}`\n",
      "modified": false
   },
   {
      "id": "\nNo api endpoint set.",
      "translation": "\nNo api endpoint set.",
      "modified": false
   },
   {
      "id": "\nRoute to be unmapped is not currently mapped to the application.",
      "translation": "\nRoute to be unmapped is not currently mapped to the application.",
      "modified": false
   },
   {
      "id": "\nTIP:  Use 'cf marketplace -s SERVICE' to view descriptions of individual plans of a given service.",
      "translation": "\nTIP:  Use 'cf marketplace -s SERVICE' to view descriptions of individual plans of a given service.",
      "modified": false
   },
   {
      "id": "\nTIP: Assign roles with '{{.CurrentUser}} set-org-role' and '{{.CurrentUser}} set-space-role'",
      "translation": "\n小贴士: 为用户{{.CurrentUser}}分配 '组织权限'及'空间权限",
      "modified": false
   },
   {
      "id": "\nTIP: Use '{{.CFTargetCommand}}' to target new space",
      "translation": "\n小贴士: 使用'{{.CFTargetCommand}}'指定新空间",
      "modified": false
   },
   {
      "id": "\nTIP: Use '{{.Command}}' to target new org",
      "translation": "\n小贴士: 使用'{{.Command}}'选择新组织",
      "modified": false
   },
   {
      "id": "\nTIP: use 'cf login -a API --skip-ssl-validation' or 'cf api API --skip-ssl-validation' to suppress this error",
      "translation": "\n小贴士: 通过cf login或者cf api命令来忽略'--skip-ssl-validation'错误",
      "modified": false
   },
   {
      "id": "   BillingManager - Create and manage the billing account and payment info\n",
      "translation": "   BillingManager - 创建和管理计费账户和付款信息\n",
      "modified": false
   },
   {
      "id": "   CF_NAME auth name@example.com \"\\\"password\\\"\" (escape quotes if used in password)",
      "translation": "   CF_NAME auth name@example.com \"\\\"密码\\\"\" (密码中若有引号，需采用转义引号)",
      "modified": false
   },
   {
      "id": "   CF_NAME auth name@example.com \"my password\" (use quotes for passwords with a space)\n",
      "translation": "   CF_NAME auth name@example.com \"my password\" (密码中若有空格，需要转义空格)\n",
      "modified": false
   },
   {
      "id": "   CF_NAME copy-source SOURCE-APP TARGET-APP [-o TARGET-ORG] [-s TARGET-SPACE] [--no-restart]\n",
      "translation": "   CF_NAME copy-source SOURCE-APP TARGET-APP [-o TARGET-ORG] [-s TARGET-SPACE] [--no-restart]\n",
      "modified": false
   },
   {
      "id": "   CF_NAME login (omit username and password to login interactively -- CF_NAME will prompt for both)\n",
      "translation": "   CF_NAME login (不指定用户名和密码参数，CF_NAME将进一步提示你输入用户名和密码)\n",
      "modified": false
   },
   {
      "id": "   CF_NAME login --sso (CF_NAME will provide a url to obtain a one-time password to login)",
      "translation": "   CF_NAME login --sso (CF_NAME 将提供一个可以获得一次性密码的链接)\n",
      "modified": false
   },
   {
      "id": "   CF_NAME login -u name@example.com -p \"\\\"password\\\"\" (escape quotes if used in password)\n",
      "translation": "   CF_NAME login -u name@example.com -p \"\\\"password\\\"\" (密码中若有引号，需采用转义引号)\n",
      "modified": true
   },
   {
      "id": "   CF_NAME login -u name@example.com -p \"my password\" (use quotes for passwords with a space)\n",
      "translation": "   CF_NAME login -u name@example.com -p \"my password\" (密码中若有空格，需要转义空格)\n",
      "modified": false
   },
   {
      "id": "   CF_NAME login -u name@example.com -p pa55woRD (specify username and password as arguments)\n",
      "translation": "   CF_NAME login -u name@example.com -p pa55woRD (指定用户名和密码作为参数)\n",
      "modified": false
   },
   {
      "id": "   CF_NAME push APP_NAME [-b BUILDPACK_NAME] [-c COMMAND] [-d DOMAIN] [-f MANIFEST_PATH]\n",
      "translation": "   CF_NAME push 应用程序[-b 包名] [-c 命令] [-d 域名] [-f 部署描述文件路径]\n",
      "modified": true
   },
   {
      "id": "   CF_NAME push [-f MANIFEST_PATH]\n",
      "translation": "   CF_NAME push 应用程序 [-f 部署描述文件路径]\n",
      "modified": false
   },
   {
      "id": "   OrgAuditor - Read-only access to org info and reports\n",
      "translation": "   OrgAuditor - 只能访问组织的信息和报告\n",
      "modified": false
   },
   {
      "id": "   OrgManager - Invite and manage users, select and change plans, and set spending limits\n",
      "translation": "   OrgManager - 邀请和管理用户，选择和改变服务计划，设置配额限制\n",
      "modified": false
   },
   {
      "id": "   Path should be a zip file, a url to a zip file, or a local directory. Position is a positive integer, sets priority, and is sorted from lowest to highest.",
      "translation": "   路径应该是一个zip文件，一个URL到一个zip文件，或本地目录。位置是一个整数，设置优先级，并进行排序，从最低到最高",
      "modified": true
   },
   {
      "id": "   Push multiple apps with a manifest:\n",
      "translation": "   使用部署描述文件部署多个应用程序:\n",
      "modified": false
   },
   {
      "id": "   SpaceAuditor - View logs, reports, and settings on this space\n",
      "translation": "   SpaceAuditor - 查看此空间中的日志，报告和设置信息\n",
      "modified": false
   },
   {
      "id": "   SpaceDeveloper - Create and manage apps and services, and see logs and reports\n",
      "translation": "   SpaceDeveloper - 创建和管理应用程序和服务，查看日志和报告\n",
      "modified": false
   },
   {
      "id": "   SpaceManager - Invite and manage users, and enable features for a given space\n",
      "translation": "   SpaceManager - 邀请和管理用户，针对一个指定的空间启用各项功能\n",
      "modified": false
   },
   {
      "id": "   The provided path can be an absolute or relative path to a file.\n   It should have a single array with JSON objects inside describing the rules.",
      "translation": "   The provided path can be an absolute or relative path to a file.\n   It should have a single array with JSON objects inside describing the rules.",
      "modified": false
   },
   {
      "id": "   The provided path can be an absolute or relative path to a file.  The file should have\n   a single array with JSON objects inside describing the rules.  The JSON Base Object is \n   omitted and only the square brackets and associated child object are required in the file.  \n\n   Valid json file example:\n   [\n     {\n       \"protocol\": \"tcp\",\n       \"destination\": \"10.244.1.18\",\n       \"ports\": \"3306\"\n     }\n   ]",
      "translation": "   The provided path can be an absolute or relative path to a file.  The file should have\n   a single array with JSON objects inside describing the rules.  The JSON Base Object is \n   omitted and only the square brackets and associated child object are required in the file.  \n\n   Valid json file example:\n   [\n     {\n       \"protocol\": \"tcp\",\n       \"destination\": \"10.244.1.18\",\n       \"ports\": \"3306\"\n     }\n   ]",
      "modified": false
   },
   {
      "id": "   View allowable quotas with 'CF_NAME quotas'",
      "translation": "   查看允许配额而'CF_NAME quotas'",
      "modified": false
   },
   {
      "id": "   [-i NUM_INSTANCES] [-k DISK] [-m MEMORY] [-n HOST] [-p PATH] [-s STACK] [-t TIMEOUT]\n",
      "translation": "   [-i 实例数] [-k 磁盘配额] [-m 内存配额] [-n 主机] [-p 应用本地包所在路径] [-s 栈深度] [-t 超时时间]\n",
      "modified": false
   },
   {
      "id": " added as '",
      "translation": " added as '",
      "modified": false
   },
   {
      "id": " does not exist as a repo",
      "translation": " does not exist as a repo",
      "modified": false
   },
   {
      "id": " is already started",
      "translation": " 已启动",
      "modified": false
   },
   {
      "id": " is already stopped",
      "translation": " 已停止",
      "modified": false
   },
   {
      "id": " is empty",
      "translation": " 是空的",
      "modified": false
   },
   {
      "id": " is not a valid url, please provide a url, e.g. http://your_repo.com",
      "translation": " is not a valid url, please provide a url, e.g. http://your_repo.com",
      "modified": false
   },
   {
      "id": " is not available in repo '",
      "translation": " is not available in repo '",
      "modified": false
   },
   {
      "id": " is not responding. Please make sure it is a valid plugin repo.",
      "translation": " is not responding. Please make sure it is a valid plugin repo.",
      "modified": false
   },
   {
      "id": " not found",
      "translation": " 未找到",
      "modified": false
   },
   {
      "id": " removed from list of repositories",
      "translation": " removed from list of repositories",
      "modified": false
   },
   {
      "id": "\"Plugins\" object not found in the responded data.",
      "translation": "\"Plugins\" object not found in the responded data.",
      "modified": false
   },
   {
      "id": ") already exists.",
      "translation": ") already exists.",
      "modified": false
   },
   {
      "id": "A command line tool to interact with Cloud Foundry",
      "translation": "与Cloud Foundry交互的命令行工具",
      "modified": false
   },
   {
      "id": "ADD/REMOVE PLUGIN",
      "translation": "PLUGIN",
      "modified": true
   },
   {
      "id": "ADD/REMOVE PLUGIN REPOSITORY",
      "translation": "ADD/REMOVE PLUGIN REPOSITORY",
      "modified": false
   },
   {
      "id": "ADVANCED",
      "translation": "高级",
      "modified": false
   },
   {
      "id": "API endpoint",
      "translation": "API 终端",
      "modified": false
   },
   {
      "id": "API endpoint (e.g. https://api.example.com)",
      "translation": "API 终端 (e.g. https://api.example.com)",
      "modified": false
   },
   {
      "id": "API endpoint:",
      "translation": "API 终端:",
      "modified": false
   },
   {
      "id": "API endpoint: {{.ApiEndpoint}}",
      "translation": "API 终端: {{.ApiEndpoint}}",
      "modified": false
   },
   {
      "id": "API endpoint: {{.ApiEndpoint}} (API version: {{.ApiVersion}})",
      "translation": "API 终端: {{.ApiEndpoint}} (API 版本: {{.ApiVersion}})",
      "modified": false
   },
   {
      "id": "API endpoint: {{.Endpoint}}",
      "translation": "API 终端: {{.Endpoint}}",
      "modified": false
   },
   {
      "id": "APPS",
      "translation": "应用程序",
      "modified": false
   },
   {
      "id": "Acquiring running security groups as '{{.username}}'",
      "translation": "Acquiring running security groups as '{{.username}}'",
      "modified": false
   },
   {
      "id": "Acquiring staging security group as {{.username}}",
      "translation": "Acquiring staging security group as {{.username}}",
      "modified": false
   },
   {
      "id": "Add a new plugin repository",
      "translation": "Add a new plugin repository",
      "modified": false
   },
   {
      "id": "Add a url route to an app",
      "translation": "Add a url route to an app",
      "modified": false
   },
   {
      "id": "Adding route {{.URL}} to app {{.AppName}} in org {{.OrgName}} / space {{.SpaceName}} as {{.Username}}...",
      "translation": "Adding route {{.URL}} to app {{.AppName}} in org {{.OrgName}} / space {{.SpaceName}} as {{.Username}}...",
      "modified": false
   },
   {
      "id": "Alias `{{.Command}}` in the plugin being installed is a native CF command/alias.  Rename the `{{.Command}}` command in the plugin being installed in order to enable its installation and use.",
      "translation": "Alias `{{.Command}}` in the plugin being installed is a native CF command/alias.  Rename the `{{.Command}}` command in the plugin being installed in order to enable its installation and use.",
      "modified": false
   },
   {
      "id": "Alias `{{.Command}}` is a command/alias in plugin '{{.PluginName}}'.  You could try uninstalling plugin '{{.PluginName}}' and then install this plugin in order to invoke the `{{.Command}}` command.  However, you should first fully understand the impact of uninstalling the existing '{{.PluginName}}' plugin.",
      "translation": "`Alias {{.Command}}` is a command/alias in plugin '{{.PluginName}}'.  You could try uninstalling plugin '{{.PluginName}}' and then install this plugin in order to invoke the `{{.Command}}` command.  However, you should first fully understand the impact of uninstalling the existing '{{.PluginName}}' plugin.",
      "modified": true
   },
   {
      "id": "All plans of the service are already accessible for all orgs",
      "translation": "All plans of the service are already accessible for all orgs",
      "modified": false
   },
   {
      "id": "All plans of the service are already accessible for this org",
      "translation": "All plans of the service are already accessible for the org",
      "modified": true
   },
   {
      "id": "All plans of the service are already inaccessible for all orgs",
      "translation": "All plans of the service are already inaccessible for all orgs",
      "modified": false
   },
   {
      "id": "All plans of the service are already inaccessible for this org",
      "translation": "All plans of the service are already inaccessible for the org",
      "modified": true
   },
   {
      "id": "Also delete any mapped routes",
      "translation": "同时删除所有绑定的域名",
      "modified": false
   },
   {
      "id": "An org must be targeted before targeting a space",
      "translation": "在选择空间之前必须选择一个组织",
      "modified": false
   },
   {
      "id": "App ",
      "translation": "应用程序 ",
      "modified": false
   },
   {
      "id": "App name is a required field",
      "translation": "应用程序名称为必填字段",
      "modified": false
   },
   {
      "id": "App {{.AppName}} does not exist.",
      "translation": "应用程序{{.AppName}}不存在",
      "modified": false
   },
   {
      "id": "App {{.AppName}} is a worker, skipping route creation",
      "translation": "应用程序 {{.AppName}}是一个worker程序，跳过路由的创建",
      "modified": false
   },
   {
      "id": "App {{.AppName}} is already bound to {{.ServiceName}}.",
      "translation": "应用{{.AppName}}已经与服务{{.ServiceName}}绑定了.",
      "modified": false
   },
   {
      "id": "Append API request diagnostics to a log file",
      "translation": "追加API请求诊断信息到日志文件",
      "modified": false
   },
   {
      "id": "Apps:",
      "translation": "应用程序:",
      "modified": false
   },
   {
      "id": "Assign a quota to an org",
      "translation": "给组织分配配额",
      "modified": false
   },
   {
      "id": "Assign a space quota definition to a space",
      "translation": "Assign a space quota definition to a space",
      "modified": false
   },
   {
      "id": "Assign a space role to a user",
      "translation": "给用户分配空间角色",
      "modified": false
   },
   {
      "id": "Assign an org role to a user",
      "translation": "给用户分配组织角色",
      "modified": false
   },
   {
      "id": "Assigned Value",
      "translation": "Assigned Value",
      "modified": false
   },
   {
      "id": "Assigning role {{.Role}} to user {{.TargetUser}} in org {{.TargetOrg}} / space {{.TargetSpace}} as {{.CurrentUser}}...",
      "translation": "分配角色:{{.Role}}在组织{{.TargetOrg}}或空间{{.TargetSpace}}中分配权限给用户{{.TargetUser}} (作为用户{{.CurrentUser}}) ...",
      "modified": false
   },
   {
      "id": "Assigning role {{.Role}} to user {{.TargetUser}} in org {{.TargetOrg}} as {{.CurrentUser}}...",
      "translation": "分配角色:{{.Role}}在组织{{.TargetOrg}}中分配权限给用户{{.TargetUser}} (作为用户{{.CurrentUser}})...",
      "modified": false
   },
   {
      "id": "Assigning security group {{.security_group}} to space {{.space}} in org {{.organization}} as {{.username}}...",
      "translation": "Assigning security group {{.security_group}} to space {{.space}} in org {{.organization}} as {{.username}}...",
      "modified": false
   },
   {
      "id": "Assigning space quota {{.QuotaName}} to space {{.SpaceName}} as {{.Username}}...",
      "translation": "Assigning space quota {{.QuotaName}} to space {{.SpaceName}} as {{.Username}}...",
      "modified": false
   },
   {
      "id": "Attempting to download binary file from internet address...",
      "translation": "Attempting to download binary file from internet address...",
      "modified": false
   },
   {
      "id": "Attempting to migrate {{.ServiceInstanceDescription}}...",
      "translation": "正尝试迁移{{.ServiceInstanceDescription}}...",
      "modified": false
   },
   {
      "id": "Attention: The plan `{{.PlanName}}` of service `{{.ServiceName}}` is not free.  The instance `{{.ServiceInstanceName}}` will incur a cost.  Contact your administrator if you think this is in error.",
      "translation": "Attention: The plan `{{.PlanName}}` of service `{{.ServiceName}}` is not free.  The instance `{{.ServiceInstanceName}}` will incur a cost.  Contact your administrator if you think this is in error.",
      "modified": false
   },
   {
      "id": "Authenticate user non-interactively",
      "translation": "非交互式用户身份验证",
      "modified": false
   },
   {
      "id": "Authenticating...",
      "translation": "正在验证，请等待...",
      "modified": false
   },
   {
      "id": "Authentication has expired.  Please log back in to re-authenticate.\n\nTIP: Use `cf login -a \u003cendpoint\u003e -u \u003cuser\u003e -o \u003corg\u003e -s \u003cspace\u003e` to log back in and re-authenticate.",
      "translation": "Authentication has expired.  Please log back in to re-authenticate.\n\nTIP: Use `cf login -a \u003cendpoint\u003e -u \u003cuser\u003e -o \u003corg\u003e -s \u003cspace\u003e` to log back in and re-authenticate.",
      "modified": false
   },
   {
      "id": "BILLING MANAGER",
      "translation": "计费管理",
      "modified": false
   },
   {
      "id": "BUILD TIME:",
      "translation": "构建时间:",
      "modified": false
   },
   {
      "id": "BUILDPACKS",
      "translation": "BUILDPACKS",
      "modified": false
   },
   {
      "id": "Bind a security group to a space",
      "translation": "Bind a security group to a space",
      "modified": false
   },
   {
      "id": "Bind a security group to the list of security groups to be used for running applications",
      "translation": "Bind a security group to the list of security groups to be used for running applications",
      "modified": false
   },
   {
      "id": "Bind a security group to the list of security groups to be used for staging applications",
      "translation": "Bind a security group to the list of security groups to be used for staging applications",
      "modified": false
   },
   {
      "id": "Bind a service instance to an app",
      "translation": "绑定一个服务实例到应用程序",
      "modified": false
   },
   {
      "id": "Binding between {{.InstanceName}} and {{.AppName}} did not exist",
      "translation": "{{.InstanceName}}和{{.AppName}}之间没有绑定关系",
      "modified": false
   },
   {
      "id": "Binding security group {{.security_group}} to defaults for running as {{.username}}",
      "translation": "Binding security group {{.security_group}} to defaults for running as {{.username}}",
      "modified": false
   },
   {
      "id": "Binding security group {{.security_group}} to staging as {{.username}}",
      "translation": "Binding security group {{.security_group}} to staging as {{.username}}",
      "modified": false
   },
   {
      "id": "Binding service {{.ServiceInstanceName}} to app {{.AppName}} in org {{.OrgName}} / space {{.SpaceName}} as {{.CurrentUser}}...",
      "translation": "用户{{.CurrentUser}}正在绑定服务{{.ServiceInstanceName}}到属于组织{{.OrgName}}和空间{{.SpaceName}}中的应用程序{{.AppName}}...",
      "modified": false
   },
   {
      "id": "Binding service {{.ServiceName}} to app {{.AppName}} in org {{.OrgName}} / space {{.SpaceName}} as {{.Username}}...",
      "translation": "通过用户{{.Username}}给到组织{{.OrgName}}/空间{{.SpaceName}}下的应用 {{.AppName}} 绑定服务 {{.ServiceName}}...",
      "modified": false
   },
   {
      "id": "Binding {{.URL}} to {{.AppName}}...",
      "translation": "绑定{{.URL}}到{{.AppName}}...",
      "modified": false
   },
   {
      "id": "Buildpack {{.BuildpackName}} already exists",
      "translation": "buildpack {{.BuildpackName}} 已经存在",
      "modified": false
   },
   {
      "id": "Buildpack {{.BuildpackName}} does not exist.",
      "translation": "buildpack {{.BuildpackName}} 不存在",
      "modified": false
   },
   {
      "id": "Byte quantity must be an integer with a unit of measurement like M, MB, G, or GB",
      "translation": "字节数量，必须是以M，MB，G或GB为单位的正整数",
      "modified": true
   },
   {
      "id": "CF_NAME add-plugin-repo [REPO_NAME] [URL]\n\nEXAMPLE:\n   cf add-plugin-repo PrivateRepo http://myprivaterepo.com/repo/\n",
      "translation": "CF_NAME add-plugin-repo [REPO_NAME] [URL]\n\nEXAMPLE:\n   cf add-plugin-repo PrivateRepo http://myprivaterepo.com/repo/\n",
      "modified": false
   },
   {
      "id": "CF_NAME api [URL]",
      "translation": "CF_NAME api [URL]",
      "modified": false
   },
   {
      "id": "CF_NAME app APP_NAME",
      "translation": "CF_NAME app 应用程序名",
      "modified": true
   },
   {
      "id": "CF_NAME auth USERNAME PASSWORD\n\n",
      "translation": "CF_NAME auth 用户名 密码\n\n",
      "modified": false
   },
   {
      "id": "CF_NAME bind-running-security-group SECURITY_GROUP",
      "translation": "CF_NAME bind-running-security-group SECURITY_GROUP",
      "modified": false
   },
   {
      "id": "CF_NAME bind-security-group SECURITY_GROUP ORG SPACE",
      "translation": "CF_NAME bind-security-group SECURITY_GROUP ORG SPACE",
      "modified": false
   },
   {
      "id": "CF_NAME bind-service APP_NAME SERVICE_INSTANCE",
      "translation": "CF_NAME bind-service 应用程序 服务实例",
      "modified": true
   },
   {
      "id": "CF_NAME bind-staging-security-group SECURITY_GROUP",
      "translation": "CF_NAME bind-staging-security-group SECURITY_GROUP",
      "modified": false
   },
   {
      "id": "CF_NAME buildpacks",
      "translation": "CF_NAME buildpacks",
      "modified": false
   },
   {
      "id": "CF_NAME check-route HOST DOMAIN",
      "translation": "CF_NAME check-route HOST DOMAIN",
      "modified": false
   },
   {
      "id": "CF_NAME config [--async-timeout TIMEOUT_IN_MINUTES] [--trace true | false | path/to/file] [--color true | false] [--locale (LOCALE | CLEAR)]",
      "translation": "CF_NAME config [--async-timeout 超时_以分钟为单位] [--trace true | false | 文件访问路径] [--color true | false]",
      "modified": true
   },
   {
      "id": "CF_NAME create-app-manifest APP [-p /path/to/\u003capp-name\u003e-manifest.yml ]",
      "translation": "CF_NAME create-app-manifest [-p /path/to/\u003capp-name\u003e-manifest.yml ]",
      "modified": true
   },
   {
      "id": "CF_NAME create-buildpack BUILDPACK PATH POSITION [--enable|--disable]",
      "translation": "CF_NAME create-buildpack \u003cBUILDPACK\u003e \u003c路径\u003e \u003c位置\u003e [--enable|--disable]",
      "modified": false
   },
   {
      "id": "CF_NAME create-domain ORG DOMAIN",
      "translation": "CF_NAME create-domain ORG DOMAIN",
      "modified": false
   },
   {
      "id": "CF_NAME create-org ORG",
      "translation": "CF_NAME create-org 组织",
      "modified": false
   },
   {
      "id": "CF_NAME create-quota QUOTA [-m TOTAL_MEMORY] [-i INSTANCE_MEMORY] [-r ROUTES] [-s SERVICE_INSTANCES] [--allow-paid-service-plans]",
      "translation": "CF_NAME create-quota QUOTA [-m MEMORY] [-r ROUTES] [-s SERVICE_INSTANCES] [--allow-paid-service-plans]",
      "modified": true
   },
   {
      "id": "CF_NAME create-route SPACE DOMAIN [-n HOSTNAME]",
      "translation": "CF_NAME create-route SPACE DOMAIN [-n HOSTNAME]",
      "modified": false
   },
   {
      "id": "CF_NAME create-security-group SECURITY_GROUP PATH_TO_JSON_RULES_FILE",
      "translation": "CF_NAME create-security-group SECURITY_GROUP PATH_TO_JSON_RULES_FILE",
      "modified": false
   },
   {
      "id": "CF_NAME create-service SERVICE PLAN SERVICE_INSTANCE\n\nEXAMPLE:\n   CF_NAME create-service dbaas silver mydb\n\nTIP:\n   Use 'CF_NAME create-user-provided-service' to make user-provided services available to cf apps",
      "translation": "CF_NAME create-service 服务类型 服务计划 实例名称\n\n示例:\n   CF_NAME create-service cleardb spark clear-db-mine\n\n小贴士:\n   使用'CF_NAME create-user-provided-service'来创建由用户提供的服务供应用使用。",
      "modified": true
   },
   {
      "id": "CF_NAME create-service-auth-token LABEL PROVIDER TOKEN",
      "translation": "CF_NAME create-service-auth-token LABEL PROVIDER TOKEN",
      "modified": false
   },
   {
      "id": "CF_NAME create-service-broker SERVICE_BROKER USERNAME PASSWORD URL",
      "translation": "CF_NAME create-service-broker SERVICE_BROKER USERNAME PASSWORD URL",
      "modified": false
   },
   {
      "id": "CF_NAME create-service-key SERVICE_INSTANCE SERVICE_KEY\n\nEXAMPLE:\n   CF_NAME create-service-key mydb mykey",
      "translation": "CF_NAME create-service-key SERVICE_INSTANCE SERVICE_KEY\n\n样例：\n   CF_NAME create-service-key mydb mykey",
      "modified": false
   },
   {
      "id": "CF_NAME create-shared-domain DOMAIN",
      "translation": "CF_NAME create-shared-domain DOMAIN",
      "modified": false
   },
   {
      "id": "CF_NAME create-space SPACE [-o ORG] [-q SPACE-QUOTA]",
      "translation": "CF_NAME create-space 空间 [-o 组织]",
      "modified": true
   },
   {
      "id": "CF_NAME create-space-quota QUOTA [-i INSTANCE_MEMORY] [-m MEMORY] [-r ROUTES] [-s SERVICE_INSTANCES] [--allow-paid-service-plans]",
      "translation": "CF_NAME create-space-quota QUOTA [-i INSTANCE_MEMORY] [-m MEMORY] [-r ROUTES] [-s SERVICE_INSTANCES] [--allow-paid-service-plans]",
      "modified": false
   },
   {
      "id": "CF_NAME create-user USERNAME PASSWORD",
      "translation": "CF_NAME create-user 用户名 密码",
      "modified": false
   },
   {
      "id": "CF_NAME create-user-provided-service SERVICE_INSTANCE [-p CREDENTIALS] [-l SYSLOG-DRAIN-URL]\n\n   Pass comma separated credential parameter names to enable interactive mode:\n   CF_NAME create-user-provided-service SERVICE_INSTANCE -p \"comma, separated, parameter, names\"\n\n   Pass credential parameters as JSON to create a service non-interactively:\n   CF_NAME create-user-provided-service SERVICE_INSTANCE -p '{\"name\":\"value\",\"name\":\"value\"}'\n\nEXAMPLE \n      CF_NAME create-user-provided-service my-db-mine -p \"username, password\"\n      CF_NAME create-user-provided-service my-drain-service -l syslog://example.com\n\n   Linux/Mac:\n      CF_NAME create-user-provided-service my-db-mine -p '{\"username\":\"admin\",\"password\":\"pa55woRD\"}'\n\n   Windows Command Line\n      CF_NAME create-user-provided-service my-db-mine -p \"{\\\"username\\\":\\\"admin\\\",\\\"password\\\":\\\"pa55woRD\\\"}\"\n\n   Windows PowerShell\n      CF_NAME create-user-provided-service my-db-mine -p '{\\\"username\\\":\\\"admin\\\",\\\"password\\\":\\\"pa55woRD\\\"}'\n",
      "translation": "CF_NAME create-user-provided-service 服务实例 [-p 参数] [-l SYSLOG-syslog转发地址]\n\n   通过逗号分隔参数来使用交互模式:\n   CF_NAME create-user-provided-service 服务实例 -p \"逗号，分隔的，参数，名称\"\n\n   传递JSON格式的参数来使用非交互方式创建服务:\n   CF_NAME create-user-provided-service 服务实例 -p '{\"名称\":\"值\",\"名称\":\"值\"}'\n\n示例:\n   CF_NAME create-user-provided-service oracle-db-mine -p \"主机, 端口, 数据库名, 用户名, 密码\"\n   CF_NAME create-user-provided-service oracle-db-mine -p '{\"用户名\":\"admin\",\"密码\":\"pa55woRD\"}'\n   CF_NAME create-user-provided-service my-drain-service -l syslog://example.com\n",
      "modified": true
   },
   {
      "id": "CF_NAME curl PATH [-iv] [-X METHOD] [-H HEADER] [-d DATA] [--output FILE]",
      "translation": "CF_NAME curl PATH [-iv] [-X METHOD] [-H HEADER] [-d DATA] [--output FILE]",
      "modified": false
   },
   {
      "id": "CF_NAME delete APP_NAME [-f -r]",
      "translation": "CF_NAME delete 应用程序名 [-f -r]",
      "modified": true
   },
   {
      "id": "CF_NAME delete-buildpack BUILDPACK [-f]",
      "translation": "CF_NAME delete-buildpack BUILDPACK [-f]",
      "modified": false
   },
   {
      "id": "CF_NAME delete-domain DOMAIN [-f]",
      "translation": "CF_NAME delete-domain DOMAIN [-f]",
      "modified": false
   },
   {
      "id": "CF_NAME delete-org ORG [-f]",
      "translation": "CF_NAME delete-org 组织 [-f]",
      "modified": false
   },
   {
      "id": "CF_NAME delete-orphaned-routes [-f]",
      "translation": "CF_NAME delete-orphaned-routes [-f]",
      "modified": false
   },
   {
      "id": "CF_NAME delete-quota QUOTA [-f]",
      "translation": "CF_NAME delete-quota QUOTA [-f]",
      "modified": false
   },
   {
      "id": "CF_NAME delete-route DOMAIN [-n HOSTNAME] [-f]",
      "translation": "CF_NAME delete-route DOMAIN [-n HOSTNAME] [-f]",
      "modified": false
   },
   {
      "id": "CF_NAME delete-security-group SECURITY_GROUP [-f]",
      "translation": "CF_NAME delete-security-group SECURITY_GROUP [-f]",
      "modified": false
   },
   {
      "id": "CF_NAME delete-service SERVICE_INSTANCE [-f]",
      "translation": "CF_NAME delete-service 服务实例 [-f]",
      "modified": false
   },
   {
      "id": "CF_NAME delete-service-auth-token LABEL PROVIDER [-f]",
      "translation": "CF_NAME delete-service-auth-token LABEL PROVIDER [-f]",
      "modified": false
   },
   {
      "id": "CF_NAME delete-service-broker SERVICE_BROKER [-f]",
      "translation": "CF_NAME delete-service-broker SERVICE_BROKER [-f]",
      "modified": false
   },
   {
      "id": "CF_NAME delete-service-key SERVICE_INSTANCE SERVICE_KEY [-f]\n\nEXAMPLE:\n   CF_NAME delete-service-key mydb mykey",
      "translation": "CF_NAME delete-service-key SERVICE_INSTANCE SERVICE_KEY [-f]\n\n样例：\n   CF_NAME delete-service-key mydb mykey",
      "modified": false
   },
   {
      "id": "CF_NAME delete-shared-domain DOMAIN [-f]",
      "translation": "CF_NAME delete-shared-domain DOMAIN [-f]",
      "modified": false
   },
   {
      "id": "CF_NAME delete-space SPACE [-f]",
      "translation": "CF_NAME delete-space 空间 [-f]",
      "modified": false
   },
   {
      "id": "CF_NAME delete-space-quota SPACE-QUOTA-NAME",
      "translation": "CF_NAME delete-space-quota SPACE-QUOTA-NAME",
      "modified": false
   },
   {
      "id": "CF_NAME delete-user USERNAME [-f]",
      "translation": "CF_NAME delete-user 用户名 [-f]",
      "modified": false
   },
   {
      "id": "CF_NAME disable-feature-flag FEATURE_NAME",
      "translation": "CF_NAME disable-feature-flag FEATURE_NAME",
      "modified": false
   },
   {
      "id": "CF_NAME enable-feature-flag FEATURE_NAME",
      "translation": "CF_NAME enable-feature-flag FEATURE_NAME",
      "modified": false
   },
   {
      "id": "CF_NAME env APP_NAME",
      "translation": "CF_NAME env 应用程序名",
      "modified": true
   },
   {
      "id": "CF_NAME events APP_NAME",
      "translation": "CF_NAME events 应用程序名",
      "modified": true
   },
   {
      "id": "CF_NAME feature-flag FEATURE_NAME",
      "translation": "CF_NAME feature-flag FEATURE_NAME",
      "modified": false
   },
   {
      "id": "CF_NAME feature-flags",
      "translation": "CF_NAME feature-flags",
      "modified": false
   },
   {
      "id": "CF_NAME files APP_NAME [PATH] [-i INSTANCE]",
      "translation": "CF_NAME files 应用程序名 [路径]",
      "modified": true
   },
   {
      "id": "CF_NAME install-plugin URL or LOCAL-PATH/TO/PLUGIN [-r REPO_NAME]\n\nThe command will download the plugin binary from repository if '-r' is provided\n\nEXAMPLE:\n   cf install-plugin https://github.com/cf-experimental/plugin-foobar\n   cf install-plugin ~/Downloads/plugin-foobar\n   cf install-plugin plugin-echo -r My-Repo \n",
      "translation": "CF_NAME install-plugin PATH/TO/PLUGIN",
      "modified": true
   },
   {
      "id": "CF_NAME list-plugin-repos",
      "translation": "CF_NAME list-plugin-repo",
      "modified": true
   },
   {
      "id": "CF_NAME login [-a API_URL] [-u USERNAME] [-p PASSWORD] [-o ORG] [-s SPACE]\n\n",
      "translation": "CF_NAME login [-a API_URL] [-u 用户名] [-p 密码] [-o 组织] [-s 空间]\n\n",
      "modified": false
   },
   {
      "id": "CF_NAME logout",
      "translation": "CF_NAME logout",
      "modified": false
   },
   {
      "id": "CF_NAME logs APP_NAME",
      "translation": "CF_NAME logs 应用程序名",
      "modified": true
   },
   {
      "id": "CF_NAME map-route APP_NAME DOMAIN [-n HOSTNAME]",
      "translation": "CF_NAME map-route APP DOMAIN [-n HOSTNAME]",
      "modified": true
   },
   {
      "id": "CF_NAME migrate-service-instances v1_SERVICE v1_PROVIDER v1_PLAN v2_SERVICE v2_PLAN\n\n",
      "translation": "CF_NAME migrate-service-instances v1_服务名称 v1_提供者 v1_服务计划 v2_服务名称 v2_服务计划\n\n",
      "modified": false
   },
   {
      "id": "CF_NAME oauth-token",
      "translation": "CF_NAME oauth-token",
      "modified": false
   },
   {
      "id": "CF_NAME org ORG",
      "translation": "CF_NAME org 组织",
      "modified": false
   },
   {
      "id": "CF_NAME org-users ORG",
      "translation": "CF_NAME org-users 组织",
      "modified": false
   },
   {
      "id": "CF_NAME passwd",
      "translation": "CF_NAME passwd",
      "modified": false
   },
   {
      "id": "CF_NAME plugins",
      "translation": "CF_NAME plugins",
      "modified": false
   },
   {
      "id": "CF_NAME purge-service-offering SERVICE [-p PROVIDER]",
      "translation": "CF_NAME purge-service-offering 服务 [-p 提供者]",
      "modified": false
   },
   {
      "id": "CF_NAME quota QUOTA",
      "translation": "CF_NAME quota QUOTA",
      "modified": false
   },
   {
      "id": "CF_NAME quotas",
      "translation": "CF_NAME quotas",
      "modified": false
   },
   {
      "id": "CF_NAME remove-plugin-repo [REPO_NAME] [URL]\n\nEXAMPLE:\n   cf remove-plugin-repo PrivateRepo\n",
      "translation": "CF_NAME remove-plugin-repo [REPO_NAME] [URL]\n\nEXAMPLE:\n   cf remove-plugin-repo PrivateRepo\n",
      "modified": false
   },
   {
      "id": "CF_NAME rename APP_NAME NEW_APP_NAME",
      "translation": "CF_NAME rename 应用程序名 新应用程序名",
      "modified": false
   },
   {
      "id": "CF_NAME rename-buildpack BUILDPACK_NAME NEW_BUILDPACK_NAME",
      "translation": "CF_NAME rename-buildpack buildpack名称 新的buildpack名称",
      "modified": false
   },
   {
      "id": "CF_NAME rename-org ORG NEW_ORG",
      "translation": "CF_NAME rename-org 组织 新组织",
      "modified": false
   },
   {
      "id": "CF_NAME rename-service SERVICE_INSTANCE NEW_SERVICE_INSTANCE",
      "translation": "CF_NAME rename-service 原服务实例名称 新服务实例名称",
      "modified": false
   },
   {
      "id": "CF_NAME rename-service-broker SERVICE_BROKER NEW_SERVICE_BROKER",
      "translation": "CF_NAME rename-service-broker SERVICE_BROKER NEW_SERVICE_BROKER",
      "modified": false
   },
   {
      "id": "CF_NAME rename-space SPACE NEW_SPACE",
      "translation": "CF_NAME rename-space 空间 新空间",
      "modified": false
   },
   {
      "id": "CF_NAME repo-plugins\n\nEXAMPLE:\n   cf repo-plugins [-r REPO_NAME]\n",
      "translation": "CF_NAME repo-plugins\n\nEXAMPLE:\n   cf repo-plugins\n",
      "modified": true
   },
   {
      "id": "CF_NAME restage APP_NAME",
      "translation": "CF_NAME restage 应用程序名",
      "modified": true
   },
   {
      "id": "CF_NAME restart APP_NAME",
      "translation": "CF_NAME restart 应用程序名",
      "modified": true
   },
   {
      "id": "CF_NAME restart-app-instance APP_NAME INDEX",
      "translation": "CF_NAME restart-app-instance APP INDEX",
      "modified": true
   },
   {
      "id": "CF_NAME running-environment-variable-group",
      "translation": "cf running-environment-variable-group",
      "modified": true
   },
   {
      "id": "CF_NAME scale APP_NAME [-i INSTANCES] [-k DISK] [-m MEMORY] [-f]",
      "translation": "CF_NAME scale 应用程序 [-i 实例数] [-k 磁盘] [-m 内存] [-f]",
      "modified": true
   },
   {
      "id": "CF_NAME security-group SECURITY_GROUP",
      "translation": "CF_NAME security-group SECURITY_GROUP",
      "modified": false
   },
   {
      "id": "CF_NAME service SERVICE_INSTANCE",
      "translation": "CF_NAME service 服务实例",
      "modified": false
   },
   {
      "id": "CF_NAME service-auth-tokens",
      "translation": "CF_NAME service-auth-tokens",
      "modified": false
   },
   {
      "id": "CF_NAME service-key SERVICE_INSTANCE SERVICE_KEY\n\nEXAMPLE:\n   CF_NAME service-key mydb mykey",
      "translation": "CF_NAME service-key SERVICE_INSTANCE SERVICE_KEY\n\n样例：\n   CF_NAME service-key mydb mykey",
      "modified": false
   },
   {
      "id": "CF_NAME service-keys SERVICE_INSTANCE\n\nEXAMPLE:\n   CF_NAME service-keys mydb",
      "translation": "CF_NAME service-keys SERVICE_INSTANCE\n\n样例：\n   CF_NAME service-keys mydb",
      "modified": false
   },
   {
      "id": "CF_NAME set-env APP_NAME ENV_VAR_NAME ENV_VAR_VALUE",
      "translation": "CF_NAME set-env 应用程序名 环境名 值",
      "modified": true
   },
   {
      "id": "CF_NAME set-org-role USERNAME ORG ROLE\n\n",
      "translation": "CF_NAME set-org-role 用户名 组织 角色\n\n",
      "modified": false
   },
   {
      "id": "CF_NAME set-quota ORG QUOTA\n\n",
      "translation": "CF_NAME set-quota 组织 配额\n\n",
      "modified": false
   },
   {
      "id": "CF_NAME set-running-environment-variable-group '{\"name\":\"value\",\"name\":\"value\"}'",
      "translation": "CF_NAME set-running-environment-variable-group '{\"name\":\"value\",\"name\":\"value\"}'",
      "modified": false
   },
   {
      "id": "CF_NAME set-space-quota SPACE-NAME SPACE-QUOTA-NAME",
      "translation": "CF_NAME set-space-quota SPACE-NAME SPACE-QUOTA-NAME",
      "modified": false
   },
   {
      "id": "CF_NAME set-space-role USERNAME ORG SPACE ROLE\n\n",
      "translation": "CF_NAME set-space-role 用户名 组织 空间 角色\n\n",
      "modified": false
   },
   {
      "id": "CF_NAME set-staging-environment-variable-group '{\"name\":\"value\",\"name\":\"value\"}'",
      "translation": "CF_NAME set-staging-environment-variable-group '{\"name\":\"value\",\"name\":\"value\"}'",
      "modified": false
   },
   {
      "id": "CF_NAME share-private-domain ORG DOMAIN",
      "translation": "CF_NAME share-private-domain ORG DOMAIN",
      "modified": false
   },
   {
      "id": "CF_NAME space SPACE",
      "translation": "CF_NAME space 空间",
      "modified": false
   },
   {
      "id": "CF_NAME space-quota SPACE_QUOTA_NAME",
      "translation": "CF_NAME space-quota SPACE_QUOTA_NAME",
      "modified": false
   },
   {
      "id": "CF_NAME space-quotas",
      "translation": "CF_NAME space-quotas",
      "modified": false
   },
   {
      "id": "CF_NAME space-users ORG SPACE",
      "translation": "CF_NAME space-users 组织 空间",
      "modified": false
   },
   {
      "id": "CF_NAME spaces",
      "translation": "CF_NAME spaces",
      "modified": false
   },
   {
      "id": "CF_NAME stack STACK_NAME",
      "translation": "CF_NAME stack STACK_NAME",
      "modified": false
   },
   {
      "id": "CF_NAME stacks",
      "translation": "CF_NAME stacks",
      "modified": false
   },
   {
      "id": "CF_NAME staging-environment-variable-group",
      "translation": "CF_NAME staging-environment-variable-group",
      "modified": false
   },
   {
      "id": "CF_NAME start APP_NAME",
      "translation": "CF_NAME start 应用程序名",
      "modified": true
   },
   {
      "id": "CF_NAME stop APP_NAME",
      "translation": "CF_NAME stop 应用程序",
      "modified": true
   },
   {
      "id": "CF_NAME target [-o ORG] [-s SPACE]",
      "translation": "CF_NAME target [-o 组织] [-s 空间]",
      "modified": false
   },
   {
      "id": "CF_NAME unbind-running-security-group SECURITY_GROUP",
      "translation": "CF_NAME unbind-running-security-group SECURITY_GROUP",
      "modified": false
   },
   {
      "id": "CF_NAME unbind-security-group SECURITY_GROUP ORG SPACE",
      "translation": "CF_NAME unbind-security-group SECURITY_GROUP ORG SPACE",
      "modified": false
   },
   {
      "id": "CF_NAME unbind-service APP_NAME SERVICE_INSTANCE",
      "translation": "CF_NAME unbind-service 应用程序 服务实例",
      "modified": true
   },
   {
      "id": "CF_NAME unbind-staging-security-group SECURITY_GROUP",
      "translation": "CF_NAME unbind-staging-security-group SECURITY_GROUP",
      "modified": false
   },
   {
      "id": "CF_NAME uninstall-plugin PLUGIN-NAME",
      "translation": "CF_NAME uninstall-plugin PLUGIN-NAME",
      "modified": false
   },
   {
      "id": "CF_NAME unmap-route APP_NAME DOMAIN [-n HOSTNAME]",
      "translation": "CF_NAME unmap-route APP DOMAIN [-n HOSTNAME]",
      "modified": true
   },
   {
      "id": "CF_NAME unset-env APP_NAME ENV_VAR_NAME",
      "translation": "CF_NAME unset-env 应用程序 名称",
      "modified": true
   },
   {
      "id": "CF_NAME unset-org-role USERNAME ORG ROLE\n\n",
      "translation": "CF_NAME unset-org-role 用户名 组织 角色\n\n",
      "modified": false
   },
   {
      "id": "CF_NAME unset-space-quota SPACE QUOTA\n\n",
      "translation": "CF_NAME unset-space-quota SPACE QUOTA\n\n",
      "modified": false
   },
   {
      "id": "CF_NAME unset-space-role USERNAME ORG SPACE ROLE\n\n",
      "translation": "CF_NAME unset-space-role 用户名 组织 空间 角色\n\n",
      "modified": false
   },
   {
      "id": "CF_NAME unshare-private-domain ORG DOMAIN",
      "translation": "CF_NAME unshare-private-domain ORG DOMAIN",
      "modified": false
   },
   {
      "id": "CF_NAME update-buildpack BUILDPACK [-p PATH] [-i POSITION] [--enable|--disable] [--lock|--unlock]",
      "translation": "CF_NAME update-buildpack BUILDPACK [-p 路径] [-i 位置] [--enable|--disable] [--lock|--unlock]",
      "modified": false
   },
   {
      "id": "CF_NAME update-quota QUOTA [-m TOTAL_MEMORY] [-i INSTANCE_MEMORY][-n NEW_NAME] [-r ROUTES] [-s SERVICE_INSTANCES] [--allow-paid-service-plans | --disallow-paid-service-plans]",
      "translation": "CF_NAME update-quota QUOTA [-m MEMORY] [-n NEW_NAME] [-r ROUTES] [-s SERVICE_INSTANCES] [--allow-paid-service-plans | --disallow-paid-service-plans]",
      "modified": true
   },
   {
      "id": "CF_NAME update-security-group SECURITY_GROUP PATH_TO_JSON_RULES_FILE",
      "translation": "CF_NAME update-security-group SECURITY_GROUP PATH_TO_JSON_RULES_FILE",
      "modified": false
   },
   {
      "id": "CF_NAME update-service SERVICE [-p NEW_PLAN]",
      "translation": "CF_NAME update-service SERVICE [-p NEW_PLAN]",
      "modified": false
   },
   {
      "id": "CF_NAME update-service-auth-token LABEL PROVIDER TOKEN",
      "translation": "CF_NAME update-service-auth-token LABEL PROVIDER TOKEN",
      "modified": false
   },
   {
      "id": "CF_NAME update-service-broker SERVICE_BROKER USERNAME PASSWORD URL",
      "translation": "CF_NAME update-service-broker SERVICE_BROKER USERNAME PASSWORD URL",
      "modified": true
   },
   {
      "id": "CF_NAME update-space-quota SPACE-QUOTA-NAME [-i MAX-INSTANCE-MEMORY] [-m MEMORY] [-n NEW_NAME] [-r ROUTES] [-s SERVICES] [--allow-paid-service-plans | --disallow-paid-service-plans]",
      "translation": "CF_NAME update-space-quota SPACE-QUOTA-NAME [-i MAX-INSTANCE-MEMORY] [-m MEMORY] [-n NEW_NAME] [-r ROUTES] [-s SERVICES] [--allow-non-basic-services | --disallow-non-basic-services]",
      "modified": true
   },
   {
      "id": "CF_NAME update-user-provided-service SERVICE_INSTANCE [-p CREDENTIALS] [-l SYSLOG-DRAIN-URL]'\n\nEXAMPLE:\n   CF_NAME update-user-provided-service my-db-mine -p '{\"username\":\"admin\",\"password\":\"pa55woRD\"}'\n   CF_NAME update-user-provided-service my-drain-service -l syslog://example.com",
      "translation": "CF_NAME update-user-provided-service 服务实例 [-p 参数] [-l SYSLOG-syslog转发地址]'\n\n示例:\n   CF_NAME update-user-provided-service oracle-db-mine -p '{\"用户名\":\"admin\",\"密码\":\"pa55woRD\"}'\n   CF_NAME update-user-provided-service my-drain-service -l syslog://example.com",
      "modified": true
   },
   {
      "id": "CF_TRACE ERROR CREATING LOG FILE {{.Path}}:\n{{.Err}}",
      "translation": "CF_TRACE 创建日志文件错误 {{.Path}}:\n{{.Err}}",
      "modified": false
   },
   {
      "id": "Can not provision instances of paid service plans",
      "translation": "Can not provision instances of paid service plans",
      "modified": false
   },
   {
      "id": "Can provision instances of paid service plans",
      "translation": "Can provision instances of paid service plans",
      "modified": false
   },
   {
      "id": "Can provision instances of paid service plans (Default: disallowed)",
      "translation": "Can provision instances of paid service plans (Default: disallowed)",
      "modified": false
   },
   {
      "id": "Cannot list marketplace services without a targeted space",
      "translation": "在没有指定空间的情况下无法获取服务列表",
      "modified": false
   },
   {
      "id": "Cannot list plan information for {{.ServiceName}} without a targeted space",
      "translation": "Cannot list plan information for {{.ServiceName}} without a targeted space",
      "modified": false
   },
   {
      "id": "Cannot provision instances of paid service plans",
      "translation": "Cannot provision instances of paid service plans",
      "modified": false
   },
   {
      "id": "Cannot specify both lock and unlock options.",
      "translation": "不能同时指定锁定和解锁选项",
      "modified": false
   },
   {
      "id": "Cannot specify both {{.Enabled}} and {{.Disabled}}.",
      "translation": "不能同时指定{{.Enabled}}和{{.Disabled}}.",
      "modified": false
   },
   {
      "id": "Cannot specify buildpack bits and lock/unlock.",
      "translation": "无法指定buildpack以及对其加锁/解锁",
      "modified": false
   },
   {
      "id": "Change or view the instance count, disk space limit, and memory limit for an app",
      "translation": "更改或查看应用程序的实例个数，磁盘空间配额和内存配额",
      "modified": false
   },
   {
      "id": "Change service plan for a service instance",
      "translation": "Change service plan for a service instance",
      "modified": false
   },
   {
      "id": "Change user password",
      "translation": "更改用户密码",
      "modified": false
   },
   {
      "id": "Changing password...",
      "translation": "正在更改密码...",
      "modified": false
   },
   {
      "id": "Checking for route...",
      "translation": "Checking for route...",
      "modified": false
   },
   {
      "id": "Cloud Foundry API version {{.ApiVer}} requires CLI version {{.CliMin}}.  You are currently on version {{.CliVer}}. To upgrade your CLI, please visit: https://github.com/cloudfoundry/cli#downloads",
      "translation": "Cloud Foundry API version {{.ApiVer}} requires CLI version {{.CliMin}}.  You are currently on version {{.CliVer}}.  To upgrade your CLI, please visit: https://github.com/cloudfoundry/cli#downloads",
      "modified": true
   },
   {
      "id": "Command Help",
      "translation": "Command Help",
      "modified": false
   },
   {
      "id": "Command Name",
      "translation": "Command name",
      "modified": true
   },
   {
      "id": "Command `{{.Command}}` in the plugin being installed is a native CF command/alias.  Rename the `{{.Command}}` command in the plugin being installed in order to enable its installation and use.",
      "translation": "Command `{{.Command}}` in the plugin being installed is a native CF command.  Rename the `{{.Command}}` command in the plugin being installed in order to enable its installation and use.",
      "modified": true
   },
   {
      "id": "Command `{{.Command}}` is a command/alias in plugin '{{.PluginName}}'.  You could try uninstalling plugin '{{.PluginName}}' and then install this plugin in order to invoke the `{{.Command}}` command.  However, you should first fully understand the impact of uninstalling the existing '{{.PluginName}}' plugin.",
      "translation": "`{{.Command}}` is a command in plugin '{{.PluginName}}'.  You could try uninstalling plugin '{{.PluginName}}' and then install this plugin in order to invoke the `{{.Command}}` command.  However, you should first fully understand the impact of uninstalling the existing '{{.PluginName}}' plugin.",
      "modified": true
   },
   {
      "id": "Command not found",
      "translation": "无效命令",
      "modified": false
   },
   {
      "id": "Compute and show the sha1 value of the plugin binary file",
      "translation": "Compute and show the sha1 value of the plugin binary file",
      "modified": false
   },
   {
      "id": "Computing sha1 for installed plugins, this may take a while ...",
      "translation": "Computing sha1 for installed plugins, this may take a while ...",
      "modified": false
   },
   {
      "id": "Connected, dumping recent logs for app {{.AppName}} in org {{.OrgName}} / space {{.SpaceName}} as {{.Username}}...\n",
      "translation": "已连接，用户{{.Username}}生成组织 {{.OrgName}} / 空间 {{.SpaceName}}下应用程序{{.AppName}} 的日志...\n",
      "modified": false
   },
   {
      "id": "Connected, tailing logs for app {{.AppName}} in org {{.OrgName}} / space {{.SpaceName}} as {{.Username}}...\n",
      "translation": "已连接，用户{{.Username}}读取组织 {{.OrgName}} / 空间 {{.SpaceName}}下应用程序{{.AppName}} 的日志...\n",
      "modified": false
   },
   {
      "id": "Copying source from app {{.SourceApp}} to target app {{.TargetApp}} in org {{.OrgName}} / space {{.SpaceName}} as {{.Username}}...",
      "translation": "Copying source from app {{.SourceApp}} to target app {{.TargetApp}} in org {{.OrgName}} / space {{.SpaceName}} as {{.Username}}...",
      "modified": false
   },
   {
      "id": "Could not bind to service {{.ServiceName}}\nError: {{.Err}}",
      "translation": "无法绑定到服务{{.ServiceName}}\n错误为: {{.Err}}",
      "modified": false
   },
   {
      "id": "Could not copy plugin binary: \n{{.Error}}",
      "translation": "Could not copy plugin binary: \n{{.Error}}",
      "modified": false
   },
   {
      "id": "Could not determine the current working directory!",
      "translation": "无法确定当前的工作目录！",
      "modified": false
   },
   {
      "id": "Could not find a default domain",
      "translation": "找不到默认域名",
      "modified": false
   },
   {
      "id": "Could not find app named '{{.AppName}}' in manifest",
      "translation": "无法在部署描述文件中找到名为'{{.AppName}}'的应用程序",
      "modified": false
   },
   {
      "id": "Could not find plan with name {{.ServicePlanName}}",
      "translation": "无法找到名为{{.ServicePlanName}}的服务计划",
      "modified": false
   },
   {
      "id": "Could not find service {{.ServiceName}} to bind to {{.AppName}}",
      "translation": "无法找到可用服务{{.ServiceName}}绑定到{{.AppName}}",
      "modified": false
   },
   {
      "id": "Could not find space {{.Space}} in organization {{.Org}}",
      "translation": "Could not find space {{.Space}} in organization {{.Org}}",
      "modified": false
   },
   {
      "id": "Could not parse version number: {{.Input}}",
      "translation": "无法解析版本号: {{.Input}}",
      "modified": false
   },
   {
      "id": "Could not serialize information",
      "translation": "无法序列化信息",
      "modified": false
   },
   {
      "id": "Could not serialize updates.",
      "translation": "无法序列化更新部分",
      "modified": false
   },
   {
      "id": "Could not target org.\n{{.ApiErr}}",
      "translation": "无法选择组织.\n{{.ApiErr}}",
      "modified": false
   },
   {
      "id": "Couldn't create temp file for upload",
      "translation": "无法创建上传所需的临时文件",
      "modified": false
   },
   {
      "id": "Couldn't open buildpack file",
      "translation": "无法打开buildpack文件",
      "modified": false
   },
   {
      "id": "Couldn't write zip file",
      "translation": "无法写入zip文件",
      "modified": false
   },
   {
      "id": "Create a buildpack",
      "translation": "创建 buildpack",
      "modified": false
   },
   {
      "id": "Create a domain in an org for later use",
      "translation": "Create a domain in an org for later use",
      "modified": false
   },
   {
      "id": "Create a domain that can be used by all orgs (admin-only)",
      "translation": "Create a domain that can be used by all orgs (admin-only)",
      "modified": false
   },
   {
      "id": "Create a new user",
      "translation": "创建一个新用户",
      "modified": false
   },
   {
      "id": "Create a random route for this app",
      "translation": "为当前应用程序创建随机路由",
      "modified": false
   },
   {
      "id": "Create a security group",
      "translation": "Create a security group",
      "modified": false
   },
   {
      "id": "Create a service auth token",
      "translation": "Create a service auth token",
      "modified": false
   },
   {
      "id": "Create a service broker",
      "translation": "Create a service broker",
      "modified": false
   },
   {
      "id": "Create a service instance",
      "translation": "创建服务实例",
      "modified": false
   },
   {
      "id": "Create a space",
      "translation": "创造空间",
      "modified": false
   },
   {
      "id": "Create a url route in a space for later use",
      "translation": "Create a url route in a space for later use",
      "modified": false
   },
   {
      "id": "Create an app manifest for an app that has been pushed successfully.",
      "translation": "Create an app manifest for an app that has been pushed successfully.",
      "modified": false
   },
   {
      "id": "Create an org",
      "translation": "创建组织",
      "modified": false
   },
   {
      "id": "Create key for a service instance",
      "translation": "为服务实例创建密钥",
      "modified": false
   },
   {
      "id": "Creating an app manifest from current settings of app ",
      "translation": "Creating an app manifest from current settings of app ",
      "modified": false
   },
   {
      "id": "Creating app {{.AppName}} in org {{.OrgName}} / space {{.SpaceName}} as {{.Username}}...",
      "translation": "用户{{.Username}}在组织{{.OrgName}}/空间{{.SpaceName}}中创建应用程序{{.AppName}}...",
      "modified": false
   },
   {
      "id": "Creating buildpack {{.BuildpackName}}...",
      "translation": "创建buildpack {{.BuildpackName}}...",
      "modified": false
   },
   {
      "id": "Creating domain {{.DomainName}} for org {{.OrgName}} as {{.Username}}...",
      "translation": "Creating domain {{.DomainName}} for org {{.OrgName}} as {{.Username}}...",
      "modified": false
   },
   {
      "id": "Creating org {{.OrgName}} as {{.Username}}...",
      "translation": "用户{{.Username}}创建组织{{.OrgName}}...",
      "modified": false
   },
   {
      "id": "Creating quota {{.QuotaName}} as {{.Username}}...",
      "translation": "Creating quota {{.QuotaName}} as {{.Username}}...",
      "modified": false
   },
   {
      "id": "Creating route {{.Hostname}} for org {{.OrgName}} / space {{.SpaceName}} as {{.Username}}...",
      "translation": "Creating route {{.Hostname}} for org {{.OrgName}} / space {{.SpaceName}} as {{.Username}}...",
      "modified": false
   },
   {
      "id": "Creating route {{.Hostname}}...",
      "translation": "创建路由 {{.Hostname}}...",
      "modified": false
   },
   {
      "id": "Creating security group {{.security_group}} as {{.username}}",
      "translation": "Creating security group {{.security_group}} as {{.username}}",
      "modified": false
   },
   {
      "id": "Creating service auth token as {{.CurrentUser}}...",
      "translation": "Creating service auth token as {{.CurrentUser}}...",
      "modified": false
   },
   {
      "id": "Creating service broker {{.Name}} as {{.Username}}...",
      "translation": "Creating service broker {{.Name}} as {{.Username}}...",
      "modified": false
   },
   {
      "id": "Creating service instance {{.ServiceName}} in org {{.OrgName}} / space {{.SpaceName}} as {{.CurrentUser}}...",
      "translation": "用户{{.CurrentUser}}在组织{{.OrgName}}/空间{{.SpaceName}}中创建服务{{.ServiceName}}...",
      "modified": false
   },
   {
      "id": "Creating service key {{.ServiceKeyName}} for service instance {{.ServiceInstanceName}} as {{.CurrentUser}}...",
      "translation": "用户{{.CurrentUser}}正在为服务实例{{.ServiceInstanceName}}创建名为{{.ServiceKeyName}}的密钥...",
      "modified": false
   },
   {
      "id": "Creating shared domain {{.DomainName}} as {{.Username}}...",
      "translation": "Creating shared domain {{.DomainName}} as {{.Username}}...",
      "modified": false
   },
   {
      "id": "Creating space quota {{.QuotaName}} for org {{.OrgName}} as {{.Username}}...",
      "translation": "Creating quota {{.QuotaName}} for org {{.OrgName}} as {{.Username}}...",
      "modified": true
   },
   {
      "id": "Creating space {{.SpaceName}} in org {{.OrgName}} as {{.CurrentUser}}...",
      "translation": "创建空间中:用户{{.CurrentUser}}在组织{{.OrgName}}中创建空间{{.SpaceName}}...",
      "modified": false
   },
   {
      "id": "Creating user provided service {{.ServiceName}} in org {{.OrgName}} / space {{.SpaceName}} as {{.CurrentUser}}...",
      "translation": "用户{{.CurrentUser}}在组织{{.OrgName}}/空间{{.SpaceName}}中创建由用户提供的服务{{.ServiceName}}...",
      "modified": false
   },
   {
      "id": "Creating user {{.TargetUser}} as {{.CurrentUser}}...",
      "translation": "创建用户中:当前用户{{.CurrentUser}}正在创建新用户{{.TargetUser}}...",
      "modified": false
   },
   {
      "id": "Credentials",
      "translation": "Credentials",
      "modified": false
   },
   {
      "id": "Credentials were rejected, please try again.",
      "translation": "验证失败，请重试",
      "modified": false
   },
   {
      "id": "Current CF API version {{.ApiVersion}}",
      "translation": "Current CF API version {{.ApiVersion}}",
      "modified": false
   },
   {
      "id": "Current CF CLI version {{.Version}}",
      "translation": "Current CF CLI version {{.Version}}",
      "modified": false
   },
   {
      "id": "Current Password",
      "translation": "当前密码",
      "modified": false
   },
   {
      "id": "Current password did not match",
      "translation": "密码不匹配",
      "modified": false
   },
   {
      "id": "Custom buildpack by name (e.g. my-buildpack) or GIT URL (e.g. 'https://github.com/heroku/heroku-buildpack-play.git') or GIT BRANCH URL (e.g. 'https://github.com/heroku/heroku-buildpack-play.git#develop' for 'develop' branch). Use built-in buildpacks only by setting value to 'null' or 'default'",
      "translation": "使用名称(e.g. my-buildpack)或GIT网址(e.g. https://github.com/heroku/heroku-buildpack-play.git) 自定义buildpack",
      "modified": true
   },
   {
      "id": "Custom headers to include in the request, flag can be specified multiple times",
      "translation": "在请求中自定义HTTP报头， 可以多次使用",
      "modified": false
   },
   {
      "id": "DOMAINS",
      "translation": "域",
      "modified": false
   },
   {
      "id": "Dashboard: {{.URL}}",
      "translation": "Dashboard: {{.URL}}",
      "modified": false
   },
   {
      "id": "Define a new resource quota",
      "translation": "Define a new resource quota",
      "modified": false
   },
   {
      "id": "Define a new space resource quota",
      "translation": "Define a new space resource quota",
      "modified": false
   },
   {
      "id": "Delete a buildpack",
      "translation": "删除buildpack",
      "modified": false
   },
   {
      "id": "Delete a domain",
      "translation": "Delete a domain",
      "modified": false
   },
   {
      "id": "Delete a quota",
      "translation": "Delete a quota",
      "modified": false
   },
   {
      "id": "Delete a route",
      "translation": "Delete a route",
      "modified": false
   },
   {
      "id": "Delete a service auth token",
      "translation": "Delete a service auth token",
      "modified": false
   },
   {
      "id": "Delete a service broker",
      "translation": "Delete a service broker",
      "modified": false
   },
   {
      "id": "Delete a service instance",
      "translation": "删除服务实例",
      "modified": false
   },
   {
      "id": "Delete a service key",
      "translation": "删除服务密钥",
      "modified": false
   },
   {
      "id": "Delete a shared domain",
      "translation": "Delete a shared domain",
      "modified": false
   },
   {
      "id": "Delete a space",
      "translation": "删除空间",
      "modified": false
   },
   {
      "id": "Delete a space quota definition and unassign the space quota from all spaces",
      "translation": " Delete a space quota definition and unassign the space quota from all spaces",
      "modified": true
   },
   {
      "id": "Delete a user",
      "translation": "删除用户",
      "modified": false
   },
   {
      "id": "Delete all orphaned routes (e.g.: those that are not mapped to an app)",
      "translation": "Delete all orphaned routes (e.g.: those that are not mapped to an app)",
      "modified": false
   },
   {
      "id": "Delete an app",
      "translation": "删除一个应用程序",
      "modified": false
   },
   {
      "id": "Delete an org",
      "translation": "删除组织",
      "modified": false
   },
   {
      "id": "Delete cancelled",
      "translation": "撤销删除",
      "modified": false
   },
   {
      "id": "Deletes a security group",
      "translation": "Deletes a security group",
      "modified": false
   },
   {
      "id": "Deleting app {{.AppName}} in org {{.OrgName}} / space {{.SpaceName}} as {{.Username}}...",
      "translation": "作为用户{{.Username}}在组织{{.OrgName}}/空间{{.SpaceName}}中删除应用程序{{.AppName}} ...",
      "modified": false
   },
   {
      "id": "Deleting buildpack {{.BuildpackName}}...",
      "translation": "删除buildpack {{.BuildpackName}}...",
      "modified": false
   },
   {
      "id": "Deleting domain {{.DomainName}} as {{.Username}}...",
      "translation": "Deleting domain {{.DomainName}} as {{.Username}}...",
      "modified": false
   },
   {
      "id": "Deleting key {{.ServiceKeyName}} for service instance {{.ServiceInstanceName}} as {{.CurrentUser}}...",
      "translation": "用户{{.CurrentUser}}正在删除服务实例{{.ServiceInstanceName}}的密钥{{.ServiceKeyName}}...",
      "modified": false
   },
   {
      "id": "Deleting org {{.OrgName}} as {{.Username}}...",
      "translation": "用户{{.Username}}删除组织{{.OrgName}}...",
      "modified": false
   },
   {
      "id": "Deleting quota {{.QuotaName}} as {{.Username}}...",
      "translation": "Deleting quota {{.QuotaName}} as {{.Username}}...",
      "modified": false
   },
   {
      "id": "Deleting route {{.Route}}...",
      "translation": "Deleting route {{.Route}}...",
      "modified": false
   },
   {
      "id": "Deleting route {{.URL}}...",
      "translation": "Deleting route {{.URL}}...",
      "modified": false
   },
   {
      "id": "Deleting security group {{.security_group}} as {{.username}}",
      "translation": "Deleting security group {{.security_group}} as {{.username}}",
      "modified": false
   },
   {
      "id": "Deleting service auth token as {{.CurrentUser}}",
      "translation": "Deleting service auth token as {{.CurrentUser}}",
      "modified": false
   },
   {
      "id": "Deleting service broker {{.Name}} as {{.Username}}...",
      "translation": "Deleting service broker {{.Name}} as {{.Username}}...",
      "modified": false
   },
   {
      "id": "Deleting service {{.ServiceName}} in org {{.OrgName}} / space {{.SpaceName}} as {{.CurrentUser}}...",
      "translation": "删除用户{{.CurrentUser}}在组织{{.OrgName}}/空间{{.ServiceName}}中的服务{{.SpaceName}}...",
      "modified": false
   },
   {
      "id": "Deleting space quota {{.QuotaName}} as {{.Username}}...",
      "translation": "Deleting space quota {{.QuotaName}} as {{.Username}}...",
      "modified": false
   },
   {
      "id": "Deleting space {{.TargetSpace}} in org {{.TargetOrg}} as {{.CurrentUser}}...",
      "translation": "用户{{.CurrentUser}}删除组织{{.TargetOrg}}中的空间{{.TargetSpace}}...",
      "modified": false
   },
   {
      "id": "Deleting user {{.TargetUser}} as {{.CurrentUser}}...",
      "translation": "删除用户中:当前用户{{.CurrentUser}}正在删除用户{{.TargetUser}}...",
      "modified": false
   },
   {
      "id": "Description: {{.ServiceDescription}}",
      "translation": "描述: {{.ServiceDescription}}",
      "modified": false
   },
   {
      "id": "Disable access for a specified organization",
      "translation": "Disable access for a specified organization",
      "modified": false
   },
   {
      "id": "Disable access to a service or service plan for one or all orgs",
      "translation": "Disable access to a service or service plan for one or all orgs",
      "modified": false
   },
   {
      "id": "Disable access to a specified service plan",
      "translation": "Disable access to a specified service plan",
      "modified": false
   },
   {
      "id": "Disable the buildpack from being used for staging",
      "translation": "禁用buildpack",
      "modified": true
   },
   {
      "id": "Disable the use of a feature so that users have access to and can use the feature.",
      "translation": "Disable the use of a feature so that users have access to and can use the feature.",
      "modified": false
   },
   {
      "id": "Disabling access of plan {{.PlanName}} for service {{.ServiceName}} as {{.Username}}...",
      "translation": "Disabling access of plan {{.PlanName}} for service {{.ServiceName}} as {{.Username}}...",
      "modified": false
   },
   {
      "id": "Disabling access to all plans of service {{.ServiceName}} for all orgs as {{.UserName}}...",
      "translation": "Disabling access to all plans of service {{.ServiceName}} for all orgs as {{.UserName}}...",
      "modified": false
   },
   {
      "id": "Disabling access to all plans of service {{.ServiceName}} for the org {{.OrgName}} as {{.Username}}...",
      "translation": "Disabling access to all plans of service {{.ServiceName}} for the org {{.OrgName}} as {{.Username}}...",
      "modified": false
   },
   {
      "id": "Disabling access to plan {{.PlanName}} of service {{.ServiceName}} for org {{.OrgName}} as {{.Username}}...",
      "translation": "Disabling access to plan {{.PlanName}} of service {{.ServiceName}} for org {{.OrgName}} as {{.Username}}...",
      "modified": false
   },
   {
      "id": "Disk limit (e.g. 256M, 1024M, 1G)",
      "translation": "磁盘限额（例如256M，1024M，1G）",
      "modified": false
   },
   {
      "id": "Display health and status for app",
      "translation": "显示应用程序的健康状态",
      "modified": false
   },
   {
      "id": "Do not colorize output",
      "translation": "禁止彩色输出",
      "modified": false
   },
   {
      "id": "Do not map a route to this app and remove routes from previous pushes of this app.",
      "translation": "不为这个应用映射一个路由",
      "modified": true
   },
   {
      "id": "Do not start an app after pushing",
      "translation": "推送后不启动应用",
      "modified": false
   },
   {
      "id": "Documentation url: {{.URL}}",
      "translation": "文档URL: {{.URL}}",
      "modified": false
   },
   {
      "id": "Domain (e.g. example.com)",
      "translation": "域名（例如example.com）",
      "modified": false
   },
   {
      "id": "Domains:",
      "translation": "域名:",
      "modified": false
   },
   {
      "id": "Download attempt failed: {{.Error}}\n\nUnable to install, plugin is not available from the given url.",
      "translation": "Download attempt failed: {{.Error}}\nUnable to install, plugin is not available from local/internet.",
      "modified": true
   },
   {
      "id": "Downloaded plugin binary's checksum does not match repo metadata",
      "translation": "Downloaded plugin binary's checksum does not match repo metadata",
      "modified": false
   },
   {
      "id": "Dump recent logs instead of tailing",
      "translation": "生成最近的日志文件，而非读取日志内容",
      "modified": false
   },
   {
      "id": "ENVIRONMENT VARIABLE GROUPS",
      "translation": "ENVIRONMENT VARIABLE GROUPS",
      "modified": false
   },
   {
      "id": "ENVIRONMENT VARIABLES:",
      "translation": "环境变量:",
      "modified": true
   },
   {
      "id": "EXAMPLE:\n",
      "translation": "例子:\n",
      "modified": false
   },
   {
      "id": "Enable CF_TRACE output for all requests and responses",
      "translation": "启动CF_TRACE输出所有请求和响应",
      "modified": false
   },
   {
      "id": "Enable HTTP proxying for API requests",
      "translation": "为API请求启用HTTP代理",
      "modified": false
   },
   {
      "id": "Enable access for a specified organization",
      "translation": "Enable access for a specified organization",
      "modified": false
   },
   {
      "id": "Enable access to a service or service plan for one or all orgs",
      "translation": "Enable access to a service or service plan for one or all orgs",
      "modified": false
   },
   {
      "id": "Enable access to a specified service plan",
      "translation": "Enable access to a specified service plan",
      "modified": false
   },
   {
      "id": "Enable or disable color",
      "translation": "启用或禁用彩打输出",
      "modified": false
   },
   {
      "id": "Enable the buildpack to be used for staging",
      "translation": "启用buildpack",
      "modified": true
   },
   {
      "id": "Enable the use of a feature so that users have access to and can use the feature.",
      "translation": "Enable the use of a feature so that users have access to and can use the feature.",
      "modified": false
   },
   {
      "id": "Enabling access of plan {{.PlanName}} for service {{.ServiceName}} as {{.Username}}...",
      "translation": "Enabling access of plan {{.PlanName}} for service {{.ServiceName}} as {{.Username}}...",
      "modified": false
   },
   {
      "id": "Enabling access to all plans of service {{.ServiceName}} for all orgs as {{.Username}}...",
      "translation": "Enabling access to all plans of service {{.ServiceName}} for all orgs as {{.Username}}...",
      "modified": false
   },
   {
      "id": "Enabling access to all plans of service {{.ServiceName}} for the org {{.OrgName}} as {{.Username}}...",
      "translation": "Enabling access to all plans of service {{.ServiceName}} for the org {{.OrgName}} as {{.Username}}...",
      "modified": false
   },
   {
      "id": "Enabling access to plan {{.PlanName}} of service {{.ServiceName}} for org {{.OrgName}} as {{.Username}}...",
      "translation": "Enabling access to plan {{.PlanName}} of service {{.ServiceName}} for org {{.OrgName}} as {{.Username}}...",
      "modified": false
   },
   {
      "id": "Env variable {{.VarName}} was not set.",
      "translation": "环境变量{{.VarName}}未设置",
      "modified": false
   },
   {
      "id": "Error building request",
      "translation": "生成请求错误",
      "modified": false
   },
   {
      "id": "Error creating manifest file: ",
      "translation": "Error creating manifest file: ",
      "modified": false
   },
   {
      "id": "Error creating request:\n{{.Err}}",
      "translation": "创建请求错误:\n{{.Err}}",
      "modified": false
   },
   {
      "id": "Error creating tmp file: {{.Err}}",
      "translation": "无法创建临时文件: {{.Err}}",
      "modified": false
   },
   {
      "id": "Error creating upload",
      "translation": "创建上传任务错误",
      "modified": false
   },
   {
      "id": "Error creating user {{.TargetUser}}.\n{{.Error}}",
      "translation": "创建用户{{.TargetUser}}错误.\n错误: {{.Error}}",
      "modified": false
   },
   {
      "id": "Error deleting buildpack {{.Name}}\n{{.Error}}",
      "translation": "删除 buildpack {{.Name}},\n错误：{{.Error}}",
      "modified": false
   },
   {
      "id": "Error deleting domain {{.DomainName}}\n{{.ApiErr}}",
      "translation": "Error deleting domain {{.DomainName}}\n{{.ApiErr}}",
      "modified": false
   },
   {
      "id": "Error dumping request\n{{.Err}}\n",
      "translation": "打印请求体错误\n{{.Err}}\n",
      "modified": false
   },
   {
      "id": "Error dumping response\n{{.Err}}\n",
      "translation": "打印响应错误\n{{.Err}}\n",
      "modified": false
   },
   {
      "id": "Error finding available orgs\n{{.ApiErr}}",
      "translation": "无法找到可用的组织\n{{.ApiErr}}",
      "modified": false
   },
   {
      "id": "Error finding available spaces\n{{.Err}}",
      "translation": "无法找到可用的空间\n{{.Err}}",
      "modified": false
   },
   {
      "id": "Error finding command {{.CmdName}}\n",
      "translation": "未找到命令 {.CmdName}}\n",
      "modified": false
   },
   {
      "id": "Error finding domain {{.DomainName}}\n{{.ApiErr}}",
      "translation": "Error finding domain {{.DomainName}}\n{{.ApiErr}}",
      "modified": false
   },
   {
      "id": "Error finding manifest",
      "translation": "无法找到 manifest",
      "modified": false
   },
   {
      "id": "Error finding org {{.OrgName}}\n{{.ErrorDescription}}",
      "translation": "找不到组织{{.OrgName}}\n错误信息: {{.ErrorDescription}}",
      "modified": false
   },
   {
      "id": "Error finding org {{.OrgName}}\n{{.Err}}",
      "translation": "无法找到组织 {{.OrgName}}\n{{.Err}}",
      "modified": false
   },
   {
      "id": "Error finding space {{.SpaceName}}\n{{.Err}}",
      "translation": "无法找到空间 {{.SpaceName}}\n{{.Err}}",
      "modified": false
   },
   {
      "id": "Error getting application summary: ",
      "translation": "Error getting application summary: ",
      "modified": false
   },
   {
      "id": "Error getting command list from plugin {{.FilePath}}",
      "translation": "Error getting command list from plugin {{.FilePath}}",
      "modified": false
   },
   {
      "id": "Error getting file info",
      "translation": "Error getting file info",
      "modified": false
   },
   {
      "id": "Error getting plugin metadata from repo: ",
      "translation": "Error getting plugin metadata from repo: ",
      "modified": false
   },
   {
      "id": "Error in requirement",
      "translation": "请求错误",
      "modified": false
   },
   {
      "id": "Error marshaling JSON",
      "translation": "转换JSON格式错误",
      "modified": false
   },
   {
      "id": "Error opening buildpack file",
      "translation": "打开buildpack文件时出错",
      "modified": false
   },
   {
      "id": "Error parsing JSON",
      "translation": "解析JSON错误",
      "modified": false
   },
   {
      "id": "Error parsing headers",
      "translation": "头域解析错误",
      "modified": false
   },
   {
      "id": "Error performing request",
      "translation": "执行请求错误",
      "modified": false
   },
   {
      "id": "Error processing data from server: ",
      "translation": "Error processing data from server: ",
      "modified": false
   },
   {
      "id": "Error reading manifest file:\n{{.Err}}",
      "translation": "读取部署描述文件错误:\n{{.Err}}",
      "modified": false
   },
   {
      "id": "Error reading response",
      "translation": "读取响应错误",
      "modified": false
   },
   {
      "id": "Error reading response from",
      "translation": "Error reading response from",
      "modified": false
   },
   {
      "id": "Error reading response from server: ",
      "translation": "Error reading response from server: ",
      "modified": false
   },
   {
      "id": "Error renaming buildpack {{.Name}}\n{{.Error}}",
      "translation": "重命名buildpack {{.Name}}\n错误：{{.Error}}",
      "modified": false
   },
   {
      "id": "Error requesting from",
      "translation": "Error requesting from",
      "modified": false
   },
   {
      "id": "Error resolving route:\n{{.Err}}",
      "translation": "Error resolving route:\n{{.Err}}",
      "modified": false
   },
   {
      "id": "Error updating buildpack {{.Name}}\n{{.Error}}",
      "translation": "更新错误 buildpack {{.Name}}\n错误：{{.Error}}",
      "modified": false
   },
   {
      "id": "Error uploading application.\n{{.ApiErr}}",
      "translation": "上传应用程序:\n{{.ApiErr}}错误",
      "modified": false
   },
   {
      "id": "Error uploading buildpack {{.Name}}\n{{.Error}}",
      "translation": "上传buildpack {{.Name}},\n错误：{{.Error}}",
      "modified": false
   },
   {
      "id": "Error writing to tmp file: {{.Err}}",
      "translation": "临时文件写入错误: {{.Err}}",
      "modified": false
   },
   {
      "id": "Error zipping application",
      "translation": "压缩应用程序错误",
      "modified": false
   },
   {
      "id": "Error: No name found for app",
      "translation": "错误: 没有找到该应用程序名",
      "modified": false
   },
   {
      "id": "Error: timed out waiting for async job '{{.ErrURL}}' to finish",
      "translation": "错误: timed out waiting for async job '{{.ErrURL}}' to finish",
      "modified": false
   },
   {
      "id": "Error: {{.Err}}",
      "translation": "错误: {{.Err}}",
      "modified": false
   },
   {
      "id": "Executes a raw request, content-type set to application/json by default",
      "translation": "执行原始请求，content-type默认设置为application / json",
      "modified": false
   },
   {
      "id": "Expected application to be a list of key/value pairs\nError occurred in manifest near:\n'{{.YmlSnippet}}'",
      "translation": "预计申请成为键/值pairs\n错误列表发生在舱单附近:\n'{{.YmlSnippet}}'",
      "modified": false
   },
   {
      "id": "Expected applications to be a list",
      "translation": "应用程序集应该是一个列表",
      "modified": false
   },
   {
      "id": "Expected {{.Name}} to be a set of key =\u003e value, but it was a {{.Type}}.",
      "translation": "预期令{{.Name}}为一组关键=\u003e 价值，但它是一{{.Type}}",
      "modified": false
   },
   {
      "id": "Expected {{.PropertyName}} to be a boolean.",
      "translation": "{{.PropertyName}} 应为布尔变量",
      "modified": false
   },
   {
      "id": "Expected {{.PropertyName}} to be a list of strings.",
      "translation": "{{.PropertyName}} 应为字符串",
      "modified": false
   },
   {
      "id": "Expected {{.PropertyName}} to be a number, but it was a {{.PropertyType}}.",
      "translation": "{{.PropertyName}} 应为数字，不是{{.PropertyType}}.",
      "modified": false
   },
   {
      "id": "FAILED",
      "translation": "失败",
      "modified": false
   },
   {
      "id": "FEATURE FLAGS",
      "translation": "FEATURE FLAGS",
      "modified": false
   },
   {
      "id": "Failed fetching buildpacks.\n{{.Error}}",
      "translation": "抓取buildpack失败\n错误：{{.Error}}",
      "modified": false
   },
   {
      "id": "Failed fetching domains.\n{{.ApiErr}}",
      "translation": "Failed fetching domains.\n{{.ApiErr}}",
      "modified": false
   },
   {
      "id": "Failed fetching events.\n{{.ApiErr}}",
      "translation": "提取事件失败\n错误: {{.ApiErr}}",
      "modified": false
   },
   {
      "id": "Failed fetching org-users for role {{.OrgRoleToDisplayName}}.\n{{.Error}}",
      "translation": "无法获取组织用户的角色{{.OrgRoleToDisplayName}}.\n错误: {{.Error}}",
      "modified": false
   },
   {
      "id": "Failed fetching orgs.\n{{.ApiErr}}",
      "translation": "提取组织失败.\n错误: {{.ApiErr}}",
      "modified": false
   },
   {
      "id": "Failed fetching routes.\n{{.Err}}",
      "translation": "Failed fetching routes.\n{{.Err}}",
      "modified": false
   },
   {
      "id": "Failed fetching service brokers.\n{{.Error}}",
      "translation": "Failed fetching service brokers.\n{{.Error}}",
      "modified": false
   },
   {
      "id": "Failed fetching space-users for role {{.SpaceRoleToDisplayName}}.\n{{.Error}}",
      "translation": "未能获取空间用户的角色{{.SpaceRoleToDisplayName}}.\n错误: {{.Error}}",
      "modified": false
   },
   {
      "id": "Failed fetching spaces.\n{{.ErrorDescription}}",
      "translation": "获取不到空间.\n错误信息: {{.ErrorDescription}}",
      "modified": false
   },
   {
      "id": "Failed to create json for resource_match request",
      "translation": "无法创建JSON格式的resource_match请求",
      "modified": false
   },
   {
      "id": "Failed to create manifest, unable to parse environment variable: ",
      "translation": "Failed to create manifest, unable to parse environment variable: ",
      "modified": false
   },
   {
      "id": "Failed to marshal JSON",
      "translation": "转换JSON格式错误",
      "modified": false
   },
   {
      "id": "Failed to start oauth request",
      "translation": "无法启动开放授权请求",
      "modified": false
   },
   {
      "id": "Feature {{.FeatureFlag}} Disabled.",
      "translation": "Feature {{.FeatureFlag}} Disabled.",
      "modified": false
   },
   {
      "id": "Feature {{.FeatureFlag}} Enabled.",
      "translation": "Feature {{.FeatureFlag}} Enabled.",
      "modified": false
   },
   {
      "id": "Features",
      "translation": "Features",
      "modified": false
   },
   {
      "id": "File not found locally, make sure the file exists at given path ...",
      "translation": "File not found locally, attempting to download binary file from internet ...",
      "modified": true
   },
   {
      "id": "Force delete (do not prompt for confirmation)",
      "translation": "Force delete (do not prompt for confirmation)",
      "modified": false
   },
   {
      "id": "Force deletion without confirmation",
      "translation": "不通过确认强制删除",
      "modified": false
   },
   {
      "id": "Force migration without confirmation",
      "translation": "强制迁移",
      "modified": false
   },
   {
      "id": "Force restart of app without prompt",
      "translation": "无推送强制重启应用",
      "modified": false
   },
   {
      "id": "GETTING STARTED",
      "translation": "入门",
      "modified": false
   },
   {
      "id": "GLOBAL OPTIONS:",
      "translation": "全局选项:",
      "modified": true
   },
   {
      "id": "Getting OAuth token...",
      "translation": "Getting OAuth token...",
      "modified": false
   },
   {
      "id": "Getting all services from marketplace...",
      "translation": "从服务市场获取所有服务...",
      "modified": false
   },
   {
      "id": "Getting apps in org {{.OrgName}} / space {{.SpaceName}} as {{.Username}}...",
      "translation": "作为用户{{.Username}}获取在组织 {{.OrgName}} / 空间 {{.SpaceName}} 中的应用列表...",
      "modified": false
   },
   {
      "id": "Getting buildpacks...\n",
      "translation": "获取buildpacks...\n",
      "modified": false
   },
   {
      "id": "Getting domains in org {{.OrgName}} as {{.Username}}...",
      "translation": "Getting domains in org {{.OrgName}} as {{.Username}}...",
      "modified": false
   },
   {
      "id": "Getting env variables for app {{.AppName}} in org {{.OrgName}} / space {{.SpaceName}} as {{.Username}}...",
      "translation": "作为用户{{.Username}}获取在组织{{.OrgName}} / 空间{{.SpaceName}} 中的应用{{.AppName}} 的环境变量 ...",
      "modified": false
   },
   {
      "id": "Getting events for app {{.AppName}} in org {{.OrgName}} / space {{.SpaceName}} as {{.Username}}...\n",
      "translation": "作为用户{{.Username}}获取在组织{{.OrgName}} / 空间{{.SpaceName}} 中的应用{{.AppName}} 的事件信息 ...",
      "modified": false
   },
   {
      "id": "Getting files for app {{.AppName}} in org {{.OrgName}} / space {{.SpaceName}} as {{.Username}}...",
      "translation": "作为用户{{.Username}}获取在组织{{.OrgName}} / 空间{{.SpaceName}} 中的应用{{.AppName}} 的文件信息 ...",
      "modified": false
   },
   {
      "id": "Getting info for org {{.OrgName}} as {{.Username}}...",
      "translation": "用户{{.Username}}请求组织{{.OrgName}}的信息...",
      "modified": false
   },
   {
      "id": "Getting info for security group {{.security_group}} as {{.username}}",
      "translation": "Getting info for security group {{.security_group}} as {{.username}}",
      "modified": false
   },
   {
      "id": "Getting info for space {{.TargetSpace}} in org {{.OrgName}} as {{.CurrentUser}}...",
      "translation": "获取空间信息中:用户{{.CurrentUser}}在组织{{.OrgName}}中的空间{{.TargetSpace}}信息...",
      "modified": false
   },
   {
      "id": "Getting key {{.ServiceKeyName}} for service instance {{.ServiceInstanceName}} as {{.CurrentUser}}...",
      "translation": "用户{{.CurrentUser}}正在为服务实例{{.ServiceInstanceName}}获取密钥{{.ServiceKeyName}}...",
      "modified": false
   },
   {
      "id": "Getting keys for service instance {{.ServiceInstanceName}} as {{.CurrentUser}}...",
      "translation": "用户{{.CurrentUser}}正在获取服务实例{{.ServiceInstanceName}}的密钥列表...",
      "modified": false
   },
   {
      "id": "Getting orgs as {{.Username}}...\n",
      "translation": "用户{{.Username}}请求组织...\n",
      "modified": false
   },
   {
      "id": "Getting plugins from all repositories ... ",
      "translation": "Getting plugins from all repositories ... ",
      "modified": false
   },
   {
      "id": "Getting plugins from repository '",
      "translation": "Getting plugins from repositories '",
      "modified": true
   },
   {
      "id": "Getting quota {{.QuotaName}} info as {{.Username}}...",
      "translation": "Getting quota {{.QuotaName}} info as {{.Username}}...",
      "modified": false
   },
   {
      "id": "Getting quotas as {{.Username}}...",
      "translation": "Getting quotas as {{.Username}}...",
      "modified": false
   },
   {
      "id": "Getting routes as {{.Username}} ...\n",
      "translation": "Getting routes as {{.Username}} ...\n",
      "modified": false
   },
   {
      "id": "Getting rules for the security group  : {{.SecurityGroupName}}...",
      "translation": "Getting rules for the security group  : {{.SecurityGroupName}}...",
      "modified": false
   },
   {
      "id": "Getting security groups as {{.username}}",
      "translation": "Getting security groups as {{.username}}",
      "modified": false
   },
   {
      "id": "Getting service access as {{.Username}}...",
      "translation": "getting service access as {{.Username}}...",
      "modified": true
   },
   {
      "id": "Getting service access for broker {{.Broker}} and organization {{.Organization}} as {{.Username}}...",
      "translation": "getting service access for broker {{.Broker}} and organization {{.Organization}} as {{.Username}}...",
      "modified": true
   },
   {
      "id": "Getting service access for broker {{.Broker}} and service {{.Service}} and organization {{.Organization}} as {{.Username}}...",
      "translation": "getting service access for broker {{.Broker}} and service {{.Service}} and organization {{.Organization}} as {{.Username}}...",
      "modified": true
   },
   {
      "id": "Getting service access for broker {{.Broker}} and service {{.Service}} as {{.Username}}...",
      "translation": "getting service access for broker {{.Broker}} and service {{.Service}} as {{.Username}}...",
      "modified": true
   },
   {
      "id": "Getting service access for broker {{.Broker}} as {{.Username}}...",
      "translation": "getting service access for broker {{.Broker}} as {{.Username}}...",
      "modified": true
   },
   {
      "id": "Getting service access for organization {{.Organization}} as {{.Username}}...",
      "translation": "getting service access for organization {{.Organization}} as {{.Username}}...",
      "modified": true
   },
   {
      "id": "Getting service access for service {{.Service}} and organization {{.Organization}} as {{.Username}}...",
      "translation": "getting service access for service {{.Service}} and organization {{.Organization}} as {{.Username}}...",
      "modified": true
   },
   {
      "id": "Getting service access for service {{.Service}} as {{.Username}}...",
      "translation": "getting service access for service {{.Service}} as {{.Username}}...",
      "modified": true
   },
   {
      "id": "Getting service auth tokens as {{.CurrentUser}}...",
      "translation": "Getting service auth tokens as {{.CurrentUser}}...",
      "modified": false
   },
   {
      "id": "Getting service brokers as {{.Username}}...\n",
      "translation": "Getting service brokers as {{.Username}}...\n",
      "modified": false
   },
   {
      "id": "Getting service plan information for service {{.ServiceName}} as {{.CurrentUser}}...",
      "translation": "Getting service plan information for service {{.ServiceName}} as {{.CurrentUser}}...",
      "modified": false
   },
   {
      "id": "Getting service plan information for service {{.ServiceName}}...",
      "translation": "Getting service plan information for service {{.ServiceName}}...",
      "modified": false
   },
   {
      "id": "Getting services from marketplace in org {{.OrgName}} / space {{.SpaceName}} as {{.CurrentUser}}...",
      "translation": "从服务市场获取用户{{.CurrentUser}}分配在组织{{.OrgName}}/空间{{.SpaceName}}中的服务...",
      "modified": false
   },
   {
      "id": "Getting services in org {{.OrgName}} / space {{.SpaceName}} as {{.CurrentUser}}...",
      "translation": "获取用户{{.CurrentUser}}在组织{{.OrgName}}/空间{{.SpaceName}}中的服务...",
      "modified": false
   },
   {
      "id": "Getting space quota {{.Quota}} info as {{.Username}}...",
      "translation": "Getting space quota {{.Quota}} info as {{.Username}}...",
      "modified": false
   },
   {
      "id": "Getting space quotas as {{.Username}}...",
      "translation": "Getting space quotas as {{.Username}}...",
      "modified": false
   },
   {
      "id": "Getting spaces in org {{.TargetOrgName}} as {{.CurrentUser}}...\n",
      "translation": "获取空间:用户{{.CurrentUser}}在组织{{.TargetOrgName}}中获取空间...\n",
      "modified": false
   },
   {
      "id": "Getting stack '{{.Stack}}' in org {{.OrganizationName}} / space {{.SpaceName}} as {{.Username}}...",
      "translation": "Getting stack '{{.Stack}}' in org {{.OrganizationName}} / space {{.SpaceName}} as {{.Username}}...",
      "modified": false
   },
   {
      "id": "Getting stacks in org {{.OrganizationName}} / space {{.SpaceName}} as {{.Username}}...",
      "translation": "用户{{.Username}}请求分配组织{{.OrganizationName}}/空间{{.SpaceName}}中的stacks...",
      "modified": false
   },
   {
      "id": "Getting users in org {{.TargetOrg}} / space {{.TargetSpace}} as {{.CurrentUser}}",
      "translation": "用户{{.CurrentUser}}请求分配组织{{.TargetOrg}}/空间{{.TargetSpace}}中的用户",
      "modified": false
   },
   {
      "id": "Getting users in org {{.TargetOrg}} as {{.CurrentUser}}...",
      "translation": "用户{{.CurrentUser}}请求分配组织{{.TargetOrg}}中的用户...",
      "modified": false
   },
   {
      "id": "HTTP data to include in the request body",
      "translation": "包含到请求语句中的HTTP数据",
      "modified": false
   },
   {
      "id": "HTTP method (GET,POST,PUT,DELETE,etc)",
      "translation": "HTTP method (GET,POST,PUT,DELETE,etc)",
      "modified": false
   },
   {
      "id": "Hostname",
      "translation": "Hostname",
      "modified": false
   },
   {
      "id": "Hostname (e.g. my-subdomain)",
      "translation": "域名前缀 (例如： my-subdomain)",
      "modified": false
   },
   {
      "id": "INSTALLED PLUGIN COMMANDS",
      "translation": "PLUGIN COMMANDS",
      "modified": true
   },
   {
      "id": "Ignore manifest file",
      "translation": "忽略部署描述文件",
      "modified": false
   },
   {
      "id": "Include response headers in the output",
      "translation": "输出包含HTTP响应头",
      "modified": false
   },
   {
      "id": "Incorrect Usage",
      "translation": "Incorrect Usage",
      "modified": false
   },
   {
      "id": "Incorrect Usage.\n",
      "translation": "不正确的使用\n",
      "modified": false
   },
   {
      "id": "Incorrect Usage. Command line flags (except -f) cannot be applied when pushing multiple apps from a manifest file.",
      "translation": "不正确使用方法。利用部署描述文件部署多个应用程序时，不能使用命令行标志（除了-f）",
      "modified": false
   },
   {
      "id": "Incorrect json format: file: {{.JSONFile}}\n\u0009\u0009\nValid json file example:\n[\n  {\n    \"protocol\": \"tcp\",\n    \"destination\": \"10.244.1.18\",\n    \"ports\": \"3306\"\n  }\n]",
      "translation": "Incorrect json format: file: {{.JSONFile}}\n\u0009\u0009\nValid json file example:\n[\n  {\n    \"protocol\": \"tcp\",\n    \"destination\": \"10.244.1.18\",\n    \"ports\": \"3306\"\n  }\n]",
      "modified": false
   },
   {
      "id": "Incorrect number of arguments",
      "translation": "参数个数错误",
      "modified": false
   },
   {
      "id": "Incorrect usage",
      "translation": "不正确的使用",
      "modified": false
   },
   {
      "id": "Install the plugin defined in command argument",
      "translation": "install-plugin PATH/TO/PLUGIN-NAME  - Install the plugin defined in command argument",
      "modified": true
   },
   {
      "id": "Installing plugin {{.PluginPath}}...",
      "translation": "Installing plugin {{.PluginPath}}...",
      "modified": false
   },
   {
      "id": "Instance",
      "translation": "Instance",
      "modified": false
   },
   {
      "id": "Instance Memory",
      "translation": "Instance Memory",
      "modified": false
   },
   {
      "id": "Instance must be a non-negative integer",
      "translation": "Instance must be a non-negative integer",
      "modified": false
   },
   {
      "id": "Invalid JSON response from server",
      "translation": "无效的服务器JSON响应",
      "modified": false
   },
   {
      "id": "Invalid Role {{.Role}}",
      "translation": "无效的角色 {{.Role}}",
      "modified": false
   },
   {
      "id": "Invalid SSL Cert for {{.URL}}\n{{.TipMessage}}",
      "translation": "访问{{.URL}}的无效SSL证书\n{{.TipMessage}}",
      "modified": false
   },
   {
      "id": "Invalid async response from server",
      "translation": "服务器无效的异步响应",
      "modified": false
   },
   {
      "id": "Invalid auth token: ",
      "translation": "无效的身份验证令牌: ",
      "modified": false
   },
   {
      "id": "Invalid data from '{{.repoName}}' - plugin data does not exist",
      "translation": "Invalid data from '{{.repoName}}' - plugin data does not exist",
      "modified": false
   },
   {
      "id": "Invalid disk quota: {{.DiskQuota}}\n{{.ErrorDescription}}",
      "translation": "无效的磁盘配额: {{.DiskQuota}}\n{{.ErrorDescription}}",
      "modified": false
   },
   {
      "id": "Invalid disk quota: {{.DiskQuota}}\n{{.Err}}",
      "translation": "无效的磁盘配额: {{.DiskQuota}}\n{{.Err}}",
      "modified": false
   },
   {
      "id": "Invalid instance count: {{.InstanceCount}}\nInstance count must be a positive integer",
      "translation": "无效的实例数: {{.InstanceCount}}\n实例数必须是正整数",
      "modified": false
   },
   {
      "id": "Invalid instance count: {{.InstancesCount}}\nInstance count must be a positive integer",
      "translation": "无效的实例数: {{.InstancesCount}}\n实例数量必须是个正整数",
      "modified": false
   },
   {
      "id": "Invalid instance memory limit: {{.MemoryLimit}}\n{{.Err}}",
      "translation": "Invalid instance memory limit: {{.MemoryLimit}}\n{{.Err}}",
      "modified": false
   },
   {
      "id": "Invalid instance: {{.Instance}}\nInstance must be a positive integer",
      "translation": "Invalid instance: {{.Instance}}\nInstance must be a positive integer",
      "modified": false
   },
   {
      "id": "Invalid instance: {{.Instance}}\nInstance must be less than {{.InstanceCount}}",
      "translation": "Invalid instance: {{.Instance}}\nInstance must be less than {{.InstanceCount}}",
      "modified": false
   },
   {
      "id": "Invalid json data from",
      "translation": "Invalid json data from",
      "modified": false
   },
   {
      "id": "Invalid manifest. Expected a map",
      "translation": "无效的配置",
      "modified": false
   },
   {
      "id": "Invalid memory limit: {{.MemLimit}}\n{{.Err}}",
      "translation": "无效的内存配额: {{.MemLimit}}\n{{.Err}}",
      "modified": false
   },
   {
      "id": "Invalid memory limit: {{.MemoryLimit}}\n{{.Err}}",
      "translation": "Invalid memory limit: {{.MemoryLimit}}\n{{.Err}}",
      "modified": false
   },
   {
      "id": "Invalid memory limit: {{.Memory}}\n{{.ErrorDescription}}",
      "translation": "无效的内存配额: {{.Memory}}\n{{.ErrorDescription}}",
      "modified": false
   },
   {
      "id": "Invalid position. {{.ErrorDescription}}",
      "translation": "Invalid position. {{.ErrorDescription}}",
      "modified": false
   },
   {
      "id": "Invalid timeout param: {{.Timeout}}\n{{.Err}}",
      "translation": "无效的超时参数设定: {{.Timeout}}\n{{.Err}}",
      "modified": false
   },
   {
      "id": "Invalid usage",
      "translation": "无效使用",
      "modified": false
   },
   {
      "id": "Invalid value for '{{.PropertyName}}': {{.StringVal}}\n{{.Error}}",
      "translation": "非法{{.PropertyName}}值:\n错误: {{.Error}}",
      "modified": true
   },
   {
      "id": "JSON is invalid: {{.ErrorDescription}}",
      "translation": "无效的JSON: {{.ErrorDescription}}",
      "modified": false
   },
   {
      "id": "Last Operation",
      "translation": "Last Operation",
      "modified": false
   },
   {
      "id": "List all apps in the target space",
      "translation": "列出目标空间中的所有应用程序",
      "modified": false
   },
   {
      "id": "List all available plugins in all added repositories",
      "translation": "List all available plugins in all added repositories",
      "modified": false
   },
   {
      "id": "List all buildpacks",
      "translation": "列出所有buildpacks",
      "modified": false
   },
   {
      "id": "List all orgs",
      "translation": "列出所有组织",
      "modified": false
   },
   {
      "id": "List all routes in the current space or the current organization",
      "translation": "List all routes in the current space or the current organization",
      "modified": false
   },
   {
      "id": "List all security groups",
      "translation": "List all security groups",
      "modified": false
   },
   {
      "id": "List all service instances in the target space",
      "translation": "列出目标空间中的所有服务实例",
      "modified": false
   },
   {
      "id": "List all spaces in an org",
      "translation": "列出组织中所有的空间",
      "modified": false
   },
   {
      "id": "List all stacks (a stack is a pre-built file system, including an operating system, that can run apps)",
      "translation": "列出所有stacks (stack是预先建立好的文件系统， 包含可以运行应用程序的操作系统)",
      "modified": false
   },
   {
      "id": "List all the routes for all spaces of current organization",
      "translation": "List all the routes for all spaces of current organization",
      "modified": false
   },
   {
      "id": "List all users in the org",
      "translation": "列出组织中所有的机构",
      "modified": false
   },
   {
      "id": "List available offerings in the marketplace",
      "translation": "列出所有可用的服务",
      "modified": false
   },
   {
      "id": "List available space resource quotas",
      "translation": "List available space resource quotas",
      "modified": false
   },
   {
      "id": "List available usage quotas",
      "translation": "List available usage quotas",
      "modified": false
   },
   {
      "id": "List domains in the target org",
      "translation": "List domains in the target org",
      "modified": false
   },
   {
      "id": "List keys for a service instance",
      "translation": "获取服务实例的密钥列表",
      "modified": false
   },
   {
      "id": "List security groups in the set of security groups for running applications",
      "translation": "List security groups in the set of security groups for running applications",
      "modified": false
   },
   {
      "id": "List security groups in the staging set for applications",
      "translation": "List security groups in the staging set for applications",
      "modified": false
   },
   {
      "id": "List service access settings",
      "translation": "List service access settings",
      "modified": false
   },
   {
      "id": "List service auth tokens",
      "translation": "List service auth tokens",
      "modified": false
   },
   {
      "id": "List service brokers",
      "translation": "List service brokers",
      "modified": false
   },
   {
      "id": "Listing Installed Plugins...",
      "translation": "Listing Installed Plugins...",
      "modified": false
   },
   {
      "id": "Lock the buildpack to prevent updates",
      "translation": "锁定该 buildpack",
      "modified": true
   },
   {
      "id": "Log user in",
      "translation": "用户登录",
      "modified": false
   },
   {
      "id": "Log user out",
      "translation": "用户退出",
      "modified": false
   },
   {
      "id": "Logged errors:",
      "translation": "Logged errors:",
      "modified": false
   },
   {
      "id": "Logging out...",
      "translation": "正在退出...",
      "modified": false
   },
   {
      "id": "Loggregator endpoint missing from config file",
      "translation": "配置文件中没有loggregator地址信息",
      "modified": false
   },
   {
      "id": "Looking up '{{.filePath}}' from repository '{{.repoName}}'",
      "translation": "Looking up '{{.filePath}}' from repository '{{.repoName}}'",
      "modified": false
   },
   {
      "id": "Make a copy of app source code from one application to another.  Unless overridden, the copy-source command will restart the application.",
      "translation": "Make a copy of app source code from one application to another.  Unless overridden, the copy-source command will restart the application.",
      "modified": false
   },
   {
      "id": "Make a user-provided service instance available to cf apps",
      "translation": "使这个由用户提供的服务实例对应用生效",
      "modified": false
   },
   {
      "id": "Manifest file created successfully at ",
      "translation": "Manifest file created successfully at ",
      "modified": false
   },
   {
      "id": "Manifest file is not found in the current directory, please provide either an app name or manifest",
      "translation": "Manifest file is not found in the current directory, please provide either an app name or manifest",
      "modified": false
   },
   {
      "id": "Map the root domain to this app",
      "translation": "映射根域名到此应用程序",
      "modified": false
   },
   {
      "id": "Max wait time for app instance startup, in minutes",
      "translation": "应用实例启动的最长等待时间，以分钟为单位",
      "modified": false
   },
   {
      "id": "Max wait time for buildpack staging, in minutes",
      "translation": "buildpack打包的最长等待时间，以分钟为单位",
      "modified": false
   },
   {
      "id": "Maximum amount of memory an application instance can have (e.g. 1024M, 1G, 10G)",
      "translation": "Maximum amount of memory an application instance can have (e.g. 1024M, 1G, 10G)",
      "modified": false
   },
   {
      "id": "Maximum amount of memory an application instance can have (e.g. 1024M, 1G, 10G). -1 represents an unlimited amount.",
      "translation": "Maximum amount of memory an application instance can have (e.g. 1024M, 1G, 10G). -1 represents an unlimited amount.",
      "modified": false
   },
   {
      "id": "Maximum amount of memory an application instance can have (e.g. 1024M, 1G, 10G). -1 represents an unlimited amount. (Default: unlimited)",
      "translation": "Maximum amount of memory an application instance can have(e.g. 1024M, 1G, 10G). -1 represents an unlimited amount. (Default: unlimited)",
      "modified": true
   },
   {
      "id": "Maximum time (in seconds) for CLI to wait for application start, other server side timeouts may apply",
      "translation": "在数秒内启动超时",
      "modified": true
   },
   {
      "id": "Memory limit (e.g. 256M, 1024M, 1G)",
      "translation": "内存配额（例如256M，1024M，1G）",
      "modified": false
   },
   {
      "id": "Message: {{.Message}}",
      "translation": "Message: {{.Message}}",
      "modified": false
   },
   {
      "id": "Migrate service instances from one service plan to another",
      "translation": "将服务实例从一个服务计划迁移到另一个",
      "modified": false
   },
   {
      "id": "NAME:",
      "translation": "名称:",
      "modified": false
   },
   {
      "id": "Name",
      "translation": "Name",
      "modified": false
   },
   {
      "id": "New Password",
      "translation": "新的密码",
      "modified": false
   },
   {
      "id": "New name",
      "translation": "New name",
      "modified": false
   },
   {
      "id": "No API endpoint set. Use '{{.LoginTip}}' or '{{.APITip}}' to target an endpoint.",
      "translation": "没有指定API终端。使用'{{.LoginTip}}'或'{{.APITip}}'选择终端",
      "modified": true
   },
   {
      "id": "No action taken.  You must disable access to all plans of {{.ServiceName}} service for all orgs and then grant access for all orgs except the {{.OrgName}} org.",
      "translation": "Plans are accessible for all orgs. Try removing access for all orgs, then enable access for select orgs.",
      "modified": true
   },
   {
      "id": "No action taken.  You must disable access to the {{.PlanName}} plan of {{.ServiceName}} service for all orgs and then grant access for all orgs except the {{.OrgName}} org.",
      "translation": "The plan {{.PlaneName}} of service {{.ServiceName}} is already inaccessible for org {{.OrgName}}",
      "modified": true
   },
   {
      "id": "No api endpoint set. Use '{{.Name}}' to set an endpoint",
      "translation": "No api endpoint set. Use '{{.Name}}' to set an endpoint",
      "modified": false
   },
   {
      "id": "No apps found",
      "translation": "没有找到应用程序",
      "modified": false
   },
   {
      "id": "No buildpacks found",
      "translation": "buildpack未找到",
      "modified": false
   },
   {
      "id": "No changes were made",
      "translation": "No changes were made",
      "modified": false
   },
   {
      "id": "No domains found",
      "translation": "No domains found",
      "modified": false
   },
   {
      "id": "No events for app {{.AppName}}",
      "translation": "没有找到应用程序{{.AppName}}的事件",
      "modified": false
   },
   {
      "id": "No flags specified. No changes were made.",
      "translation": "没有指定的参数。未进行任何更改。",
      "modified": false
   },
   {
      "id": "No org and space targeted, use '{{.Command}}' to target an org and space",
      "translation": "没有指定组织和空间，使用'{{.Command}}'选择组织和空间",
      "modified": false
   },
   {
      "id": "No org or space targeted, use '{{.CFTargetCommand}}'",
      "translation": "没有指定组织或空间，使用'{{.CFTargetCommand}}'选择组织或空间",
      "modified": false
   },
   {
      "id": "No org targeted, use '{{.CFTargetCommand}}'",
      "translation": "没有指定组织，使用'{{.CFTargetCommand}}'选择组织",
      "modified": false
   },
   {
      "id": "No org targeted, use '{{.Command}}' to target an org.",
      "translation": "没有指定组织，使用'{{.Command}}'选择组织.",
      "modified": false
   },
   {
      "id": "No orgs found",
      "translation": "没有找到任何组织",
      "modified": false
   },
   {
      "id": "No routes found",
      "translation": "No routes found",
      "modified": false
   },
   {
      "id": "No running env variables have been set",
      "translation": "No running env variables have been set",
      "modified": false
   },
   {
      "id": "No running security groups set",
      "translation": "No running security groups set",
      "modified": false
   },
   {
      "id": "No security groups",
      "translation": "No security groups",
      "modified": false
   },
   {
      "id": "No service brokers found",
      "translation": "No service brokers found",
      "modified": false
   },
   {
      "id": "No service key for service instance {{.ServiceInstanceName}}",
      "translation": "服务实例{{.ServiceInstanceName}}没有密钥",
      "modified": false
   },
   {
      "id": "No service key {{.ServiceKeyName}} found for service instance {{.ServiceInstanceName}}",
      "translation": "未找到服务实例{{.ServiceInstanceName}}的密钥{{.ServiceKeyName}}",
      "modified": false
   },
   {
      "id": "No service offerings found",
      "translation": "没有找到服务",
      "modified": false
   },
   {
      "id": "No services found",
      "translation": "没有找到服务",
      "modified": false
   },
   {
      "id": "No space targeted, use '{{.CFTargetCommand}}'",
      "translation": "没有指定空间，使用'{{.CFTargetCommand}}'指定空间",
      "modified": false
   },
   {
      "id": "No space targeted, use '{{.Command}}' to target a space",
      "translation": "没有指定空间，使用'{{.Command}}'指定空间",
      "modified": false
   },
   {
      "id": "No spaces assigned",
      "translation": "No spaces assigned",
      "modified": false
   },
   {
      "id": "No spaces found",
      "translation": "没有找到空间",
      "modified": false
   },
   {
      "id": "No staging env variables have been set",
      "translation": "No staging env variables have been set",
      "modified": false
   },
   {
      "id": "No staging security group set",
      "translation": "No staging security group set",
      "modified": false
   },
   {
      "id": "No system-provided env variables have been set",
      "translation": "系统提供的环境变量未设置",
      "modified": false
   },
   {
      "id": "No user-defined env variables have been set",
      "translation": "用户定义的环境变量未设置",
      "modified": false
   },
   {
      "id": "Not logged in. Use '{{.CFLoginCommand}}' to log in.",
      "translation": "尚未登录，请使用'{{.CFLoginCommand}}'来登录",
      "modified": false
   },
   {
      "id": "Note: this may take some time",
      "translation": "Note: this may take some time",
      "modified": false
   },
   {
      "id": "Number of instances",
      "translation": "实例数",
      "modified": false
   },
   {
      "id": "OK",
      "translation": "通过",
      "modified": false
   },
   {
      "id": "ORG ADMIN",
      "translation": "组织管理员",
      "modified": false
   },
   {
      "id": "ORG AUDITOR",
      "translation": "组织审计",
      "modified": false
   },
   {
      "id": "ORG MANAGER",
      "translation": "组织管理",
      "modified": false
   },
   {
      "id": "ORGS",
      "translation": "组织",
      "modified": false
   },
   {
      "id": "Org",
      "translation": "组织",
      "modified": false
   },
   {
      "id": "Org that contains the target application",
      "translation": "Org that contains the target application",
      "modified": false
   },
   {
      "id": "Org {{.OrgName}} already exists",
      "translation": "组织{{.OrgName}}已经存在",
      "modified": false
   },
   {
      "id": "Org {{.OrgName}} does not exist or is not accessible",
      "translation": "组织{{.OrgName}}不存在或无法访问",
      "modified": false
   },
   {
      "id": "Org {{.OrgName}} does not exist.",
      "translation": "组织{{.OrgName}}不存在",
      "modified": false
   },
   {
      "id": "Org:",
      "translation": "组织:",
      "modified": false
   },
   {
      "id": "Organization",
      "translation": "Organization",
      "modified": false
   },
   {
      "id": "Override path to default config directory",
      "translation": "修改cf配置文件config.json的路径（该路径默认为～/.cf）",
      "modified": false
   },
   {
      "id": "Override path to default plugin config directory",
      "translation": "Override path to default plugin config directory",
      "modified": false
   },
   {
      "id": "Override restart of the application in target environment after copy-source completes",
      "translation": "Override restart of the application in target environment after copy-source completes",
      "modified": false
   },
   {
      "id": "Paid service plans",
      "translation": "Paid service plans",
      "modified": false
   },
   {
      "id": "Pass parameters as JSON to create a running environment variable group",
      "translation": "Pass parameters as JSON to create a running environment variable group",
      "modified": false
   },
   {
      "id": "Pass parameters as JSON to create a staging environment variable group",
      "translation": "Pass parameters as JSON to create a staging environment variable group",
      "modified": false
   },
   {
      "id": "Password",
      "translation": "密码",
      "modified": false
   },
   {
      "id": "Password verification does not match",
      "translation": "密码验证不匹配",
      "modified": false
   },
   {
      "id": "Path to app directory or file",
      "translation": "应用程序目录或zip压缩文件路径",
      "modified": true
   },
   {
      "id": "Path to directory or zip file",
      "translation": "目录或zip文件路径",
      "modified": false
   },
   {
      "id": "Path to manifest",
      "translation": "部署描述文件的路径",
      "modified": false
   },
   {
      "id": "Perform a simple check to determine whether a route currently exists or not.",
      "translation": "Perform a simple check to determine whether a route currently exists or not.",
      "modified": false
   },
   {
      "id": "Plan does not exist for the {{.ServiceName}} service",
      "translation": "Plan does not exist for the {{.ServiceName}} service",
      "modified": false
   },
   {
      "id": "Plan {{.ServicePlanName}} cannot be found",
      "translation": "无效的服务计划{{.ServicePlanName}}",
      "modified": false
   },
   {
      "id": "Plan {{.ServicePlanName}} has no service instances to migrate",
      "translation": "服务计划{{.ServicePlanName}}没有服务实例可迁移",
      "modified": false
   },
   {
      "id": "Plan: {{.ServicePlanName}}",
      "translation": "Plan: {{.ServicePlanName}}",
      "modified": false
   },
   {
      "id": "Please choose either allow or disallow. Both flags are not permitted to be passed in the same command.",
      "translation": "Please choose either allow or disallow. Both flags are not permitted to be passed in the same command.",
      "modified": false
   },
   {
      "id": "Please don't",
      "translation": "请不要",
      "modified": false
   },
   {
      "id": "Please log in again",
      "translation": "请重新登录",
      "modified": false
   },
   {
      "id": "Please provide the space within the organization containing the target application",
      "translation": "Please provide the space within the organization containing the target application",
      "modified": false
   },
   {
      "id": "Plugin Name",
      "translation": "Plugin name",
      "modified": true
   },
   {
      "id": "Plugin name {{.PluginName}} does not exist",
      "translation": "Plugin name {{.PluginName}} does not exist",
      "modified": true
   },
   {
      "id": "Plugin name {{.PluginName}} is already taken",
      "translation": "Plugin name {{.PluginName}} is already taken",
      "modified": false
   },
   {
      "id": "Plugin repo named \"{{.repoName}}\" already exists, please use another name.",
      "translation": "Plugin repo named \"{{.repoName}}\" already exists, please use another name.",
      "modified": false
   },
   {
      "id": "Plugin requested has no binary available for your OS: ",
      "translation": "Plugin requested has no binary available for your OS: ",
      "modified": false
   },
   {
      "id": "Plugin {{.PluginName}} successfully uninstalled.",
      "translation": "Plugin name {{.PluginName}} successfully uninstalled",
      "modified": true
   },
   {
      "id": "Plugin {{.PluginName}} v{{.Version}} successfully installed.",
      "translation": "Plugin {{.PluginName}} successfully installed.",
      "modified": true
   },
   {
      "id": "Print API request diagnostics to stdout",
      "translation": "打印API请求诊断信息到标准输出",
      "modified": false
   },
   {
      "id": "Print out a list of files in a directory or the contents of a specific file",
      "translation": "打印目录下的文件清单，或者特定文件的内容",
      "modified": false
   },
   {
      "id": "Print the version",
      "translation": "打印版本号",
      "modified": false
   },
   {
      "id": "Problem removing downloaded binary in temp directory: ",
      "translation": "Problem removing downloaded binary in temp directory: ",
      "modified": false
   },
   {
      "id": "Property '{{.PropertyName}}' found in manifest. This feature is no longer supported. Please remove it and try again.",
      "translation": "清单中有'{{.PropertyName}}'。不再支持此功能。请删除它，再试一次",
      "modified": false
   },
   {
      "id": "Provider",
      "translation": "提供者",
      "modified": false
   },
   {
      "id": "Purging service {{.ServiceName}}...",
      "translation": "清理服务{{.ServiceName}}...",
      "modified": false
   },
   {
      "id": "Push a new app or sync changes to an existing app",
      "translation": "部署新的应用程序或同步更改已存在的应用程序",
      "modified": false
   },
   {
      "id": "Push a single app (with or without a manifest):\n",
      "translation": "部署单一应用程序（带或不带部署描述文件）:\n",
      "modified": false
   },
   {
      "id": "Quota Definition {{.QuotaName}} already exists",
      "translation": "Quota Definition {{.QuotaName}} already exists",
      "modified": false
   },
   {
      "id": "Quota to assign to the newly created org (excluding this option results in assignment of default quota)",
      "translation": "Quota to assign to the newly created org (excluding this option results in assignment of default quota)",
      "modified": false
   },
   {
      "id": "Quota to assign to the newly created space (excluding this option results in assignment of default quota)",
      "translation": "Quota to assign to the newly created space (excluding this option results in assignment of default quota)",
      "modified": false
   },
   {
      "id": "Quota {{.QuotaName}} does not exist",
      "translation": "Quota {{.QuotaName}} does not exist",
      "modified": false
   },
   {
      "id": "REQUEST:",
      "translation": "请求:",
      "modified": false
   },
   {
      "id": "RESPONSE:",
      "translation": "响应:",
      "modified": false
   },
   {
      "id": "ROLES:\n",
      "translation": "角色:\n",
      "modified": false
   },
   {
      "id": "ROUTES",
      "translation": "路由",
      "modified": false
   },
   {
      "id": "Really delete orphaned routes?{{.Prompt}}",
      "translation": "Really delete orphaned routes?{{.Prompt}}",
      "modified": false
   },
   {
      "id": "Really delete the {{.ModelType}} {{.ModelName}} and everything associated with it?",
      "translation": "确定删除{{.ModelType}} {{.ModelName}}以及所有相关数据和文件？",
      "modified": false
   },
   {
      "id": "Really delete the {{.ModelType}} {{.ModelName}}?",
      "translation": "确定删除{{.ModelType}} {{.ModelName}}？",
      "modified": false
   },
   {
      "id": "Really migrate {{.ServiceInstanceDescription}} from plan {{.OldServicePlanName}} to {{.NewServicePlanName}}?\u003e",
      "translation": "您确定要将服务{{.ServiceInstanceDescription}}从服务计划{{.OldServicePlanName}}迁移到计划{{.NewServicePlanName}}？\u003e",
      "modified": false
   },
   {
      "id": "Really purge service offering {{.ServiceName}} from Cloud Foundry?",
      "translation": "确定要从Cloud Foundry的清理服务{{.ServiceName}}吗?",
      "modified": false
   },
   {
      "id": "Received invalid SSL certificate from ",
      "translation": "接收到无效的SSL证书, 从: ",
      "modified": false
   },
   {
      "id": "Recursively remove a service and child objects from Cloud Foundry database without making requests to a service broker",
      "translation": "不经过请求服务令牌，递归地从Cloud Foundry的数据库中删除一个服务对象和子对象",
      "modified": false
   },
   {
      "id": "Remove a plugin repository",
      "translation": "Remove a plugin repository",
      "modified": false
   },
   {
      "id": "Remove a space role from a user",
      "translation": "删除用户在空间中的角色",
      "modified": false
   },
   {
      "id": "Remove a url route from an app",
      "translation": "Remove a url route from an app",
      "modified": false
   },
   {
      "id": "Remove all api endpoint targeting",
      "translation": "Remove all api endpoint targeting",
      "modified": false
   },
   {
      "id": "Remove an env variable",
      "translation": "删除一个环境变量",
      "modified": false
   },
   {
      "id": "Remove an org role from a user",
      "translation": "删除用户在组织中的角色",
      "modified": false
   },
   {
      "id": "Removing env variable {{.VarName}} from app {{.AppName}} in org {{.OrgName}} / space {{.SpaceName}} as {{.CurrentUser}}...",
      "translation": "用户{{.CurrentUser}}删除组织{{.OrgName}}/空间{{.SpaceName}}中应用程序{{.AppName}}的环境变量{{.VarName}}...",
      "modified": false
   },
   {
      "id": "Removing role {{.Role}} from user {{.TargetUser}} in org {{.TargetOrg}} / space {{.TargetSpace}} as {{.CurrentUser}}...",
      "translation": "删除角色:用户{{.CurrentUser}}在组织{{.TargetOrg}}或者空间{{.TargetSpace}}中删除用户{{.TargetUser}}的角色{{.Role}}...",
      "modified": false
   },
   {
      "id": "Removing role {{.Role}} from user {{.TargetUser}} in org {{.TargetOrg}} as {{.CurrentUser}}...",
      "translation": "删除角色:用户{{.CurrentUser}}在组织中{{.TargetOrg}}中删除用户{{.TargetUser}}的角色{{.Role}}...",
      "modified": false
   },
   {
      "id": "Removing route {{.URL}} from app {{.AppName}} in org {{.OrgName}} / space {{.SpaceName}} as {{.Username}}...",
      "translation": "Removing route {{.URL}} from app {{.AppName}} in org {{.OrgName}} / space {{.SpaceName}} as {{.Username}}...",
      "modified": false
   },
   {
      "id": "Removing route {{.URL}}...",
      "translation": "删除路由 {{.URL}}...",
      "modified": false
   },
   {
      "id": "Rename a buildpack",
      "translation": "重命名buildpack",
      "modified": false
   },
   {
      "id": "Rename a service broker",
      "translation": "Rename a service broker",
      "modified": false
   },
   {
      "id": "Rename a service instance",
      "translation": "重命名服务实例",
      "modified": false
   },
   {
      "id": "Rename a space",
      "translation": "重命名空间",
      "modified": false
   },
   {
      "id": "Rename an app",
      "translation": "重命名一个应用程序",
      "modified": false
   },
   {
      "id": "Rename an org",
      "translation": "重命名一个组织",
      "modified": false
   },
   {
      "id": "Renaming app {{.AppName}} to {{.NewName}} in org {{.OrgName}} / space {{.SpaceName}} as {{.Username}}...",
      "translation": "用户{{.Username}}将组织{{.OrgName}} /空间{{.SpaceName}}中的应用程序{{.AppName}}重命名为{{.NewName}}...",
      "modified": false
   },
   {
      "id": "Renaming buildpack {{.OldBuildpackName}} to {{.NewBuildpackName}}...",
      "translation": "重命名 buildpack {{.OldBuildpackName}} 到 {{.NewBuildpackName}}...",
      "modified": false
   },
   {
      "id": "Renaming org {{.OrgName}} to {{.NewName}} as {{.Username}}...",
      "translation": "重命名组织{{.OrgName}}到{{.NewName}}为用户{{.Username}}...",
      "modified": false
   },
   {
      "id": "Renaming service broker {{.OldName}} to {{.NewName}} as {{.Username}}",
      "translation": "Renaming service broker {{.OldName}} to {{.NewName}} as {{.Username}}",
      "modified": false
   },
   {
      "id": "Renaming service {{.ServiceName}} to {{.NewServiceName}} in org {{.OrgName}} / space {{.SpaceName}} as {{.CurrentUser}}...",
      "translation": "将服务{{.ServiceName}}重命名为{{.NewServiceName}}，该服务属于组织{{.OrgName}} /空间{{.SpaceName}}的{{.CurrentUser}}用户...",
      "modified": false
   },
   {
      "id": "Renaming space {{.OldSpaceName}} to {{.NewSpaceName}} in org {{.OrgName}} as {{.CurrentUser}}...",
      "translation": "重命名空间:用户{{.CurrentUser}}在组织{{.OrgName}}中将{{.OldSpaceName}}重命名为{{.NewSpaceName}}...",
      "modified": false
   },
   {
      "id": "Repo Name",
      "translation": "Repo Name",
      "modified": false
   },
   {
      "id": "Repo Name - List plugins from just this repository",
      "translation": "Repo Name - List plugins from just this repository",
      "modified": false
   },
   {
      "id": "Repository: ",
      "translation": "Repository: ",
      "modified": false
   },
   {
      "id": "Restage an app",
      "translation": "重新装载一个应用程序",
      "modified": false
   },
   {
      "id": "Restaging app {{.AppName}} in org {{.OrgName}} / space {{.SpaceName}} as {{.CurrentUser}}...",
      "translation": "用户{{.CurrentUser}}，在组织{{.OrgName}}/空间{{.SpaceName}}中restaging 应用程序{{.AppName}}...",
      "modified": false
   },
   {
      "id": "Restart an app",
      "translation": "重新启动一个应用程序",
      "modified": false
   },
   {
      "id": "Restarting instance {{.Instance}} of application {{.AppName}} as {{.Username}}",
      "translation": "Restarting instance {{.Instance}} of application {{.AppName}} as {{.Username}}",
      "modified": false
   },
   {
      "id": "Retrieve an individual feature flag with status",
      "translation": "Retrieve an individual feature flag with status",
      "modified": false
   },
   {
      "id": "Retrieve and display the OAuth token for the current session",
      "translation": "Retrieve and display the OAuth token for the current session",
      "modified": false
   },
   {
      "id": "Retrieve and display the given app's guid.  All other health and status output for the app is suppressed.",
      "translation": "Retrieve and display the given app's guid.  All other health and status output for the app is suppressed.",
      "modified": false
   },
   {
      "id": "Retrieve and display the given org's guid.  All other output for the org is suppressed.",
      "translation": "Retrieve and display the given org's guid.  All other output for the org is suppressed.",
      "modified": false
   },
   {
      "id": "Retrieve and display the given service's guid.  All other output for the service is suppressed.",
      "translation": "Retrieve and display the given service's guid.  All other output for the service is suppressed.",
      "modified": false
   },
   {
      "id": "Retrieve and display the given service-key's guid.  All other output for the service is suppressed.",
      "translation": "获取并显示服务密钥的guid。 不显示服务的其它全部信息。",
      "modified": false
   },
   {
      "id": "Retrieve and display the given space's guid.  All other output for the space is suppressed.",
      "translation": "Retrieve and display the given space's guid.  All other output for the space is suppressed.",
      "modified": false
   },
   {
      "id": "Retrieve and display the given stack's guid. All other output for the stack is suppressed.",
      "translation": "Retrieve and display the given stack's guid. All other output for the stack is suppressed.",
      "modified": false
   },
   {
      "id": "Retrieve list of feature flags with status of each flag-able feature",
      "translation": "Retrieve list of feature flags with status of each flag-able feature",
      "modified": false
   },
   {
      "id": "Retrieve the contents of the running environment variable group",
      "translation": "Retrieve the contents of the running environment variable group",
      "modified": false
   },
   {
      "id": "Retrieve the contents of the staging environment variable group",
      "translation": "Retrieve the contents of the staging environment variable group",
      "modified": false
   },
   {
      "id": "Retrieving status of all flagged features as {{.Username}}...",
      "translation": "Retrieving status of all flagged features as {{.Username}}...",
      "modified": false
   },
   {
      "id": "Retrieving status of {{.FeatureFlag}} as {{.Username}}...",
      "translation": "Retrieving status of {{.FeatureFlag}} as {{.Username}}...",
      "modified": false
   },
   {
      "id": "Retrieving the contents of the running environment variable group as {{.Username}}...",
      "translation": "Retrieving the contents of the running environment variable group as {{.Username}}...",
      "modified": false
   },
   {
      "id": "Retrieving the contents of the staging environment variable group as {{.Username}}...",
      "translation": "Retrieving the contents of the staging environment variable group as {{.Username}}...",
      "modified": false
   },
   {
      "id": "Retrive the rules for all the security groups associated with the space",
      "translation": "Retrive the rules for all the security groups associated with the space",
      "modified": false
   },
   {
      "id": "Route {{.HostName}}.{{.DomainName}} does exist",
      "translation": "Route {{.HostName}}.{{.DomainName}} does exist",
      "modified": false
   },
   {
      "id": "Route {{.HostName}}.{{.DomainName}} does not exist",
      "translation": "Route {{.HostName}}.{{.DomainName}} does not exist",
      "modified": false
   },
   {
      "id": "Route {{.URL}} already exists",
      "translation": "Route {{.URL}} already exists",
      "modified": false
   },
   {
      "id": "Routes",
      "translation": "Routes",
      "modified": false
   },
   {
      "id": "Rules",
      "translation": "Rules",
      "modified": false
   },
   {
      "id": "Running Environment Variable Groups:",
      "translation": "Running Environment Variable Groups:",
      "modified": false
   },
   {
      "id": "SECURITY GROUP",
      "translation": "SECURITY GROUP",
      "modified": false
   },
   {
      "id": "SERVICE ADMIN",
      "translation": "服务管理员",
      "modified": false
   },
   {
      "id": "SERVICES",
      "translation": "服务",
      "modified": false
   },
   {
      "id": "SPACE ADMIN",
      "translation": "SPACE ADMIN",
      "modified": false
   },
   {
      "id": "SPACE AUDITOR",
      "translation": "空间审计",
      "modified": false
   },
   {
      "id": "SPACE DEVELOPER",
      "translation": "空间开发者",
      "modified": false
   },
   {
      "id": "SPACE MANAGER",
      "translation": "空间管理者",
      "modified": false
   },
   {
      "id": "SPACES",
      "translation": "空间",
      "modified": false
   },
   {
      "id": "Scaling app {{.AppName}} in org {{.OrgName}} / space {{.SpaceName}} as {{.CurrentUser}}...",
      "translation": "用户{{.CurrentUser}}伸缩组织{{.OrgName}}/空间{{.SpaceName}}中的应用程序{{.AppName}}...",
      "modified": false
   },
   {
      "id": "Security Groups:",
      "translation": "安全组:",
      "modified": false
   },
   {
      "id": "Security group {{.security_group}} does not exist",
      "translation": "Security group {{.security_group}} does not exist",
      "modified": false
   },
   {
      "id": "Security group {{.security_group}} {{.error_message}}",
      "translation": "Security group {{.security_group}} {{.error_message}}",
      "modified": false
   },
   {
      "id": "Select a space (or press enter to skip):",
      "translation": "选择一个空间（或按回车继续）:",
      "modified": false
   },
   {
      "id": "Select an org (or press enter to skip):",
      "translation": "选择一个组织（或按回车继续）:",
      "modified": false
   },
   {
      "id": "Server error, status code: 403: Access is denied.  You do not have privileges to execute this command.",
      "translation": "Server error, status code: 403: Access is denied.  You do not have privileges to execute this command.",
      "modified": false
   },
   {
      "id": "Server error, status code: {{.ErrStatusCode}}, error code: {{.ErrApiErrorCode}}, message: {{.ErrDescription}}",
      "translation": "服务器错误，状态代码: {{.ErrStatusCode}}, 错误代码: {{.ErrApiErrorCode}}, 信息: {{.ErrDescription}}",
      "modified": false
   },
   {
      "id": "Service Auth Token {{.Label}} {{.Provider}} does not exist.",
      "translation": "Service Auth Token {{.Label}} {{.Provider}} does not exist.",
      "modified": false
   },
   {
      "id": "Service Broker {{.Name}} does not exist.",
      "translation": "Service Broker {{.Name}} does not exist.",
      "modified": false
   },
   {
      "id": "Service Instance is not user provided",
      "translation": "不是用户定义的服务实例",
      "modified": false
   },
   {
      "id": "Service instance {{.ServiceInstanceName}} does not exist.",
      "translation": "服务实例{{.ServiceInstanceName}}不存在。",
      "modified": false
   },
   {
      "id": "Service instance: {{.ServiceName}}",
      "translation": "服务实例: {{.ServiceName}}",
      "modified": false
   },
   {
      "id": "Service key {{.ServiceKeyName}} does not exist for service instance {{.ServiceInstanceName}}.",
      "translation": "服务实例{{.ServiceInstanceName}}的密钥{{.ServiceKeyName}}不存在。",
      "modified": false
   },
   {
      "id": "Service offering does not exist\nTIP: If you are trying to purge a v1 service offering, you must set the -p flag.",
      "translation": "服务不存在\n小贴士: 如果你想清理一个v1的服务，请设置-p参数。",
      "modified": false
   },
   {
      "id": "Service offering not found",
      "translation": "Service offering not found",
      "modified": false
   },
   {
      "id": "Service {{.ServiceName}} does not exist.",
      "translation": "服务{{.ServiceName}}不存在",
      "modified": false
   },
   {
      "id": "Service: {{.ServiceDescription}}",
      "translation": "服务描述: {{.ServiceDescription}}",
      "modified": false
   },
   {
      "id": "Services",
      "translation": "Services",
      "modified": false
   },
   {
      "id": "Services:",
      "translation": "服务:",
      "modified": false
   },
   {
      "id": "Set an env variable for an app",
      "translation": "为一个应用程序设置环境变量",
      "modified": false
   },
   {
      "id": "Set or view target api url",
      "translation": "设置或查看指定的API网络地址",
      "modified": false
   },
   {
      "id": "Set or view the targeted org or space",
      "translation": "设置或查看指定的组织或空间",
      "modified": false
   },
   {
      "id": "Setting api endpoint to {{.Endpoint}}...",
      "translation": "将API终端设置为 {{.Endpoint}}...",
      "modified": false
   },
   {
      "id": "Setting env variable '{{.VarName}}' to '{{.VarValue}}' for app {{.AppName}} in org {{.OrgName}} / space {{.SpaceName}} as {{.CurrentUser}}...",
      "translation": "作为用户{{.CurrentUser}}设置组织{{.OrgName}}/空间{{.SpaceName}}中的应用程序{{.AppName}}的环境变量'{{.VarName}}'为'{{.VarValue}}'...",
      "modified": false
   },
   {
      "id": "Setting quota {{.QuotaName}} to org {{.OrgName}} as {{.Username}}...",
      "translation": "用户{{.Username}}为组织{{.OrgName}}设置配额{{.QuotaName}}...",
      "modified": false
   },
   {
      "id": "Setting status of {{.FeatureFlag}} as {{.Username}}...",
      "translation": "Setting status of {{.FeatureFlag}} as {{.Username}}...",
      "modified": false
   },
   {
      "id": "Setting the contents of the running environment variable group as {{.Username}}...",
      "translation": "Setting the contents of the running environment variable group as {{.Username}}...",
      "modified": false
   },
   {
      "id": "Setting the contents of the staging environment variable group as {{.Username}}...",
      "translation": "Setting the contents of the staging environment variable group as {{.Username}}...",
      "modified": false
   },
   {
      "id": "Share a private domain with an org",
      "translation": "Share a private domain with an org",
      "modified": false
   },
   {
      "id": "Sharing domain {{.DomainName}} with org {{.OrgName}} as {{.Username}}...",
      "translation": "Sharing domain {{.DomainName}} with org {{.OrgName}} as {{.Username}}...",
      "modified": false
   },
   {
      "id": "Show a single security group",
      "translation": "Show a single security group",
      "modified": false
   },
   {
      "id": "Show all env variables for an app",
      "translation": "显示应用程序所有环境变量",
      "modified": false
   },
   {
      "id": "Show help",
      "translation": "显示帮助",
      "modified": false
   },
   {
      "id": "Show information for a stack (a stack is a pre-built file system, including an operating system, that can run apps)",
      "translation": "示信息为叠层（堆叠是一个预先建立的文件系统，包括一个操作系统，可以运行应用程序）",
      "modified": false
   },
   {
      "id": "Show org info",
      "translation": "展示组织信息",
      "modified": false
   },
   {
      "id": "Show org users by role",
      "translation": "通过角色展现组织的用户",
      "modified": false
   },
   {
      "id": "Show plan details for a particular service offering",
      "translation": "Show plan details for a particular service offering",
      "modified": false
   },
   {
      "id": "Show quota info",
      "translation": "Show quota info",
      "modified": false
   },
   {
      "id": "Show recent app events",
      "translation": "显示应用程序最近的事件",
      "modified": false
   },
   {
      "id": "Show service instance info",
      "translation": "显示服务实例的信息",
      "modified": false
   },
   {
      "id": "Show service key info",
      "translation": "显示服务密钥信息",
      "modified": false
   },
   {
      "id": "Show space info",
      "translation": "显示空间信息",
      "modified": false
   },
   {
      "id": "Show space quota info",
      "translation": "Show space quota info",
      "modified": false
   },
   {
      "id": "Show space users by role",
      "translation": "通过角色展现空间的用户",
      "modified": false
   },
   {
      "id": "Showing current scale of app {{.AppName}} in org {{.OrgName}} / space {{.SpaceName}} as {{.CurrentUser}}...",
      "translation": "用户{{.CurrentUser}}显示组织{{.OrgName}}/空间{{.SpaceName}}中应用程序{{.AppName}}的实例数 ...",
      "modified": false
   },
   {
      "id": "Showing health and status for app {{.AppName}} in org {{.OrgName}} / space {{.SpaceName}} as {{.Username}}...",
      "translation": "作为用户{{.Username}}显示组织{{.OrgName}}/空间{{.SpaceName}}应用程序{{.AppName}}的健康状态...",
      "modified": false
   },
   {
      "id": "Space",
      "translation": "Space",
      "modified": false
   },
   {
      "id": "Space Quota Definition {{.QuotaName}} already exists",
      "translation": "Space Quota Definition {{.QuotaName}} already exists",
      "modified": false
   },
   {
      "id": "Space Quota:",
      "translation": "Space Quota:",
      "modified": false
   },
   {
      "id": "Space that contains the target application",
      "translation": "Space that contains the target application",
      "modified": false
   },
   {
      "id": "Space {{.SpaceName}} already exists",
      "translation": "空间{{.SpaceName}}已经存在",
      "modified": false
   },
   {
      "id": "Space:",
      "translation": "空间:",
      "modified": false
   },
   {
      "id": "Specify a path for file creation. If path not specified, manifest file is created in current working directory.",
      "translation": "Specify a path for file creation.  If path not specified, file is create in root directory of the application source code.",
      "modified": true
   },
   {
      "id": "Stack to use (a stack is a pre-built file system, including an operating system, that can run apps)",
      "translation": "堆栈使用（堆栈是一个预先构建的文件系统，包括一个操作系统，可以用来运行应用程序）",
      "modified": false
   },
   {
      "id": "Staging Environment Variable Groups:",
      "translation": "Staging Environment Variable Groups:",
      "modified": false
   },
   {
      "id": "Start an app",
      "translation": "启动应用程序",
      "modified": false
   },
   {
      "id": "Start app timeout\n\nTIP: use '{{.Command}}' for more information",
      "translation": "启动应用程序超时\n\n小贴士: 使用'{{.Command}}'以获取更多信息",
      "modified": false
   },
   {
      "id": "Start unsuccessful\n\nTIP: use '{{.Command}}' for more information",
      "translation": "启动不成功\n\n小贴士: 使用'{{.Command}}'以获取更多信息",
      "modified": false
   },
   {
      "id": "Starting app {{.AppName}} in org {{.OrgName}} / space {{.SpaceName}} as {{.CurrentUser}}...",
      "translation": "作为用户{{.CurrentUser}}启动组织{{.OrgName}}/空间{{.SpaceName}}中的应用程序{{.AppName}}...",
      "modified": false
   },
   {
      "id": "Startup command, set to null to reset to default start command",
      "translation": "启动命令，设置为null可以重置为默认启动命令",
      "modified": false
   },
   {
      "id": "State",
      "translation": "State",
      "modified": false
   },
   {
      "id": "Status: {{.State}}",
      "translation": "Status: {{.State}}",
      "modified": false
   },
   {
      "id": "Stop an app",
      "translation": "停止一个应用程序",
      "modified": false
   },
   {
      "id": "Stopping app {{.AppName}} in org {{.OrgName}} / space {{.SpaceName}} as {{.CurrentUser}}...",
      "translation": "作为用户{{.CurrentUser}}停止组织{{.OrgName}}中/空间{{.SpaceName}}中的应用程序{{.AppName}}...",
      "modified": false
   },
   {
      "id": "Syslog Drain Url",
      "translation": "Syslog转发地址",
      "modified": false
   },
   {
      "id": "System-Provided:",
      "translation": "系统提供的:",
      "modified": false
   },
   {
      "id": "TIP:\n",
      "translation": "小贴士:\n",
      "modified": false
   },
   {
      "id": "TIP: Changes will not apply to existing running applications until they are restarted.",
      "translation": "TIP: Changes will not apply to existing running applications until they are restarted.",
      "modified": false
   },
   {
      "id": "TIP: No space targeted, use '{{.CfTargetCommand}}' to target a space",
      "translation": "小贴士: 没有指定空间，使用'{{.CfTargetCommand}}'指定空间",
      "modified": false
   },
   {
      "id": "TIP: To make these changes take effect, use '{{.CFUnbindCommand}}' to unbind the service, '{{.CFBindComand}}' to rebind, and then '{{.CFRestageCommand}}' to update the app with the new env variables",
      "translation": "小贴士: 为了使这些更改生效， 使用'{{.CFUnbindCommand}}解除绑定的服务，使用'{{.CFBindComand}}重新绑定服务，然后使用'{{.CFRestageCommand}}'更新应用使环境变量生效。",
      "modified": false
   },
   {
      "id": "TIP: Use '{{.ApiCommand}}' to continue with an insecure API endpoint",
      "translation": "小贴士: 使用'{{.ApiCommand}}'继续非安全的API终端访问",
      "modified": false
   },
   {
      "id": "TIP: Use '{{.CFCommand}}' to ensure your env variable changes take effect",
      "translation": "小贴士: 使用'{{.CFCommand}}'，来确保您的环境变量更改生效",
      "modified": false
   },
   {
      "id": "TIP: Use '{{.Command}}' to ensure your env variable changes take effect",
      "translation": "小贴士: 使用'{{.Command}}'来确保你的环境变量更改生效",
      "modified": false
   },
   {
      "id": "TIP: use '{{.CfUpdateBuildpackCommand}}' to update this buildpack",
      "translation": "小贴士: 使用'{{.CfUpdateBuildpackCommand}}' 来更新此buildpack",
      "modified": false
   },
   {
      "id": "Tail or show recent logs for an app",
      "translation": "获取一个应用程序尾部信息或最近的日志",
      "modified": false
   },
   {
      "id": "Targeted org {{.OrgName}}\n",
      "translation": "已选择组织 {{.OrgName}}\n",
      "modified": false
   },
   {
      "id": "Targeted space {{.SpaceName}}\n",
      "translation": "已选择空间 {{.SpaceName}}\n",
      "modified": false
   },
   {
      "id": "Terminate the running application Instance at the given index and instantiate a new instance of the application with the same index",
      "translation": "Terminate the running application Instance at the given index and instantiate a new instance of the application with the same index",
      "modified": false
   },
   {
      "id": "The file {{.PluginExecutableName}} already exists under the plugin directory.\n",
      "translation": "The file {{.PluginExecutableName}} already exists under the plugin directory.\n",
      "modified": false
   },
   {
      "id": "The order in which the buildpacks are checked during buildpack auto-detection",
      "translation": "其中buildpack buildpacks位置",
      "modified": true
   },
   {
      "id": "The plan is already accessible for all orgs",
      "translation": "The plan is already accessible for all orgs",
      "modified": false
   },
   {
      "id": "The plan is already accessible for this org",
      "translation": "The plan is already accessible for this org",
      "modified": false
   },
   {
      "id": "The plan is already inaccessible for all orgs",
      "translation": "The plan {{.PlanName}} of service {{.ServiceName}} is already accessible for all orgs and no action has been taken at this time.",
      "modified": true
   },
   {
      "id": "The plan is already inaccessible for this org",
      "translation": "The plan {{.PlanName}} of service {{.ServiceName}} is already inaccessible for all orgs",
      "modified": true
   },
   {
      "id": "The route {{.URL}} is already in use.\nTIP: Change the hostname with -n HOSTNAME or use --random-route to generate a new route and then push again.",
      "translation": "路由 {{.URL}} 已被占用\n小贴士: 请使用-n HOSTNAME 命令行改变主机名称，或使用--random-route命令生成一个新路由，然后重新使用push命令",
      "modified": false
   },
   {
      "id": "There are no running instances of this app.",
      "translation": "这个程序没有正在运行的实例",
      "modified": false
   },
   {
      "id": "There are too many options to display, please type in the name.",
      "translation": "内容太多，无法显示，请输入名称",
      "modified": false
   },
   {
      "id": "There is an error performing request on '{{.repoUrl}}': ",
      "translation": "There is an error performing request on '{{.repoUrl}}':",
      "modified": true
   },
   {
      "id": "This domain is shared across all orgs.\nDeleting it will remove all associated routes, and will make any app with this domain unreachable.\nAre you sure you want to delete the domain {{.DomainName}}? ",
      "translation": "This domain is shared across all orgs.\nDeleting it will remove all associated routes, and will make any app with this domain unreachable.\nAre you sure you want to delete the domain {{.DomainName}}? ",
      "modified": false
   },
   {
      "id": "This service doesn't support creation of keys.",
      "translation": "此服务不支持创建密钥。",
      "modified": false
   },
   {
      "id": "This space already has an assigned space quota.",
      "translation": "This space already has an assigned space quota.",
      "modified": false
   },
   {
      "id": "This will cause the app to restart. Are you sure you want to scale {{.AppName}}?",
      "translation": "这将导致应用程序重新启动。您确定要伸缩{{.AppName}}？",
      "modified": false
   },
   {
      "id": "Timeout for async HTTP requests",
      "translation": "异步HTTP请求超时",
      "modified": false
   },
   {
      "id": "Tip: use 'add-plugin-repo' to register the repo",
      "translation": "Tip: use 'add-plugin-repo' to register the repo",
      "modified": false
   },
   {
      "id": "To use the {{.CommandName}} feature, you need to upgrade the CF API to at least {{.MinApiVersionMajor}}.{{.MinApiVersionMinor}}.{{.MinApiVersionPatch}}",
      "translation": "To use the {{.CommandName}} feature, you need to upgrade the CF API to at least {{.MinApiVersionMajor}}.{{.MinApiVersionMinor}}.{{.MinApiVersionPatch}}",
      "modified": false
   },
   {
      "id": "Total Memory",
      "translation": "Memory",
      "modified": true
   },
   {
      "id": "Total amount of memory (e.g. 1024M, 1G, 10G)",
      "translation": "Total amount of memory (e.g. 1024M, 1G, 10G)",
      "modified": false
   },
   {
      "id": "Total amount of memory a space can have (e.g. 1024M, 1G, 10G)",
      "translation": "Total amount of memory a space can have(e.g. 1024M, 1G, 10G)",
      "modified": true
   },
   {
      "id": "Total number of routes",
      "translation": "Total number of routes",
      "modified": false
   },
   {
      "id": "Total number of service instances",
      "translation": "Total number of service instances",
      "modified": false
   },
   {
      "id": "Trace HTTP requests",
      "translation": "跟踪HTTP请求",
      "modified": false
   },
   {
      "id": "UAA endpoint missing from config file",
      "translation": "配置文件中没有UAA API地址信息",
      "modified": false
   },
   {
      "id": "USAGE:",
      "translation": "用法:",
      "modified": false
   },
   {
      "id": "USER ADMIN",
      "translation": "用户管理员",
      "modified": false
   },
   {
      "id": "USERS",
      "translation": "用户",
      "modified": false
   },
   {
      "id": "Unable to access space {{.SpaceName}}.\n{{.ApiErr}}",
      "translation": "无法访问空间{{.SpaceName}}，\n错误: {{.ApiErr}}",
      "modified": false
   },
   {
      "id": "Unable to authenticate.",
      "translation": "无法验证.",
      "modified": false
   },
   {
      "id": "Unable to delete, route '{{.URL}}' does not exist.",
      "translation": "Unable to delete, route '{{.URL}}' does not exist.",
      "modified": false
   },
   {
      "id": "Unable to obtain plugin name for executable {{.Executable}}",
      "translation": "Unable to obtain plugin name for executable {{.Executable}}",
      "modified": false
   },
   {
      "id": "Unassign a quota from a space",
      "translation": "Unassign a quota from a space",
      "modified": false
   },
   {
      "id": "Unassigning space quota {{.QuotaName}} from space {{.SpaceName}} as {{.Username}}...",
      "translation": "Unassigning space quota {{.QuotaName}} from space {{.SpaceName}} as {{.Username}}...",
      "modified": false
   },
   {
      "id": "Unbind a security group from a space",
      "translation": "Unbind a security group from a space",
      "modified": false
   },
   {
      "id": "Unbind a security group from the set of security groups for running applications",
      "translation": "Unbind a security group from the set of security groups for running applications",
      "modified": false
   },
   {
      "id": "Unbind a security group from the set of security groups for staging applications",
      "translation": "Unbind a security group from the set of security groups for staging applications",
      "modified": false
   },
   {
      "id": "Unbind a service instance from an app",
      "translation": "从一个应用程序解绑一个服务实例",
      "modified": false
   },
   {
      "id": "Unbinding app {{.AppName}} from service {{.ServiceName}} in org {{.OrgName}} / space {{.SpaceName}} as {{.CurrentUser}}...",
      "translation": "用户{{.CurrentUser}}正在将应用程序{{.AppName}}从属于组织{{.OrgName}}/空间{{.SpaceName}}的服务{{.ServiceName}}上解绑...",
      "modified": false
   },
   {
      "id": "Unbinding security group {{.security_group}} from defaults for running as {{.username}}",
      "translation": "Unbinding security group {{.security_group}} from defaults for running as {{.username}}",
      "modified": false
   },
   {
      "id": "Unbinding security group {{.security_group}} from defaults for staging as {{.username}}",
      "translation": "Unbinding security group {{.security_group}} from defaults for staging as {{.username}}",
      "modified": false
   },
   {
      "id": "Unbinding security group {{.security_group}} from {{.organization}}/{{.space}} as {{.username}}",
      "translation": "Unbinding security group {{.security_group}} from {{.organization}}/{{.space}} as {{.username}}",
      "modified": false
   },
   {
      "id": "Unexpected error has occurred:\n{{.Error}}",
      "translation": "Unexpected error has occurred:\n{{.Error}}",
      "modified": false
   },
   {
      "id": "Uninstall the plugin defined in command argument",
      "translation": "PLUGIN-NAME - Uninstall the plugin defined in command argument",
      "modified": true
   },
   {
      "id": "Uninstalling plugin {{.PluginName}}...",
      "translation": "Uninstalling plugin {{.PluginName}}...",
      "modified": false
   },
   {
      "id": "Unknown flag",
      "translation": "Unknown flag",
      "modified": false
   },
   {
      "id": "Unknown flags:",
      "translation": "Unknown flags:",
      "modified": false
   },
   {
      "id": "Unlock the buildpack to enable updates",
      "translation": "解锁buildpack",
      "modified": true
   },
   {
      "id": "Unsetting api endpoint...",
      "translation": "Unsetting api endpoint...",
      "modified": false
   },
   {
      "id": "Unshare a private domain with an org",
      "translation": "Unshare a private domain with an org",
      "modified": false
   },
   {
      "id": "Unsharing domain {{.DomainName}} from org {{.OrgName}} as {{.Username}}...",
      "translation": "Unsharing domain {{.DomainName}} from org {{.OrgName}} as {{.Username}}...",
      "modified": false
   },
   {
      "id": "Update a buildpack",
      "translation": "更新buildpack",
      "modified": false
   },
   {
      "id": "Update a security group",
      "translation": "Update a security group",
      "modified": false
   },
   {
      "id": "Update a service auth token",
      "translation": "Update a service auth token",
      "modified": false
   },
   {
      "id": "Update a service broker",
      "translation": "Update a service broker",
      "modified": false
   },
   {
      "id": "Update a service instance",
      "translation": "Update a service instance",
      "modified": false
   },
   {
      "id": "Update an existing resource quota",
      "translation": "Update an existing resource quota",
      "modified": false
   },
   {
      "id": "Update user-provided service instance name value pairs",
      "translation": "更新用户提供的服务实例名称值对",
      "modified": false
   },
   {
      "id": "Updating a plan requires API v{{.RequiredCCAPIVersion}} or newer. Your current target is v{{.CurrentCCAPIVersion}}.",
      "translation": "Updating a plan requires API v{{.RequiredCCAPIVersion}} or newer. Your current target is v{{.CurrentCCAPIVersion}}.",
      "modified": false
   },
   {
      "id": "Updating app {{.AppName}} in org {{.OrgName}} / space {{.SpaceName}} as {{.Username}}...",
      "translation": "作为用户{{.Username}}更新组织{{.OrgName}}/空间{{.SpaceName}}中的应用程序{{.AppName}}...",
      "modified": false
   },
   {
      "id": "Updating buildpack {{.BuildpackName}}...",
      "translation": "更新buildpack {{.BuildpackName}}...",
      "modified": false
   },
   {
      "id": "Updating quota {{.QuotaName}} as {{.Username}}...",
      "translation": "Updating quota {{.QuotaName}} as {{.Username}}...",
      "modified": false
   },
   {
      "id": "Updating security group {{.security_group}} as {{.username}}",
      "translation": "Updating security group {{.security_group}} as {{.username}}",
      "modified": false
   },
   {
      "id": "Updating service auth token as {{.CurrentUser}}...",
      "translation": "Updating service auth token as {{.CurrentUser}}...",
      "modified": false
   },
   {
      "id": "Updating service broker {{.Name}} as {{.Username}}...",
      "translation": "Updating service broker {{.Name}} as {{.Username}}...",
      "modified": false
   },
   {
      "id": "Updating service instance {{.ServiceName}} as {{.UserName}}...",
      "translation": "Updating service instance {{.ServiceName}} as {{.UserName}}...",
      "modified": false
   },
   {
      "id": "Updating space quota {{.Quota}} as {{.Username}}...",
      "translation": "Updating space quota {{.Quota}} as {{.Username}}...",
      "modified": false
   },
   {
      "id": "Updating user provided service {{.ServiceName}} in org {{.OrgName}} / space {{.SpaceName}} as {{.CurrentUser}}...",
      "translation": "用户{{.CurrentUser}}正在更新属于组织{{.OrgName}}/空间{{.SpaceName}}的由用户提供的服务{{.ServiceName}}...",
      "modified": false
   },
   {
      "id": "Uploading app files from: {{.Path}}",
      "translation": "上传应用程序文件,从: {{.Path}}",
      "modified": false
   },
   {
      "id": "Uploading buildpack {{.BuildpackName}}...",
      "translation": "上传buildpack {{.BuildpackName}}...",
      "modified": false
   },
   {
      "id": "Uploading {{.AppName}}...",
      "translation": "上传应用程序{{.AppName}}...",
      "modified": false
   },
   {
      "id": "Uploading {{.ZipFileBytes}}, {{.FileCount}} files",
      "translation": "上传{{.ZipFileBytes}}, {{.FileCount}}文件",
      "modified": false
   },
   {
      "id": "Url",
      "translation": "Url",
      "modified": false
   },
   {
      "id": "Use '{{.Name}}' to view or set your target org and space",
      "translation": "使用'{{.Name}}'来查看或设置你选择的组织和空间",
      "modified": false
   },
   {
      "id": "Use a one-time password to login",
      "translation": "使用一次性密码登录",
      "modified": false
   },
   {
      "id": "User {{.TargetUser}} does not exist.",
      "translation": "用户{{.TargetUser}}不存在.",
      "modified": false
   },
   {
      "id": "User-Provided:",
      "translation": "用户提供的:",
      "modified": false
   },
   {
      "id": "User:",
      "translation": "用户:",
      "modified": false
   },
   {
      "id": "Username",
      "translation": "用户名",
      "modified": false
   },
   {
      "id": "Using manifest file {{.Path}}\n",
      "translation": "使用配置文件{{.Path}}\n",
      "modified": false
   },
   {
      "id": "Using route {{.RouteURL}}",
      "translation": "使用路由 {{.RouteURL}}",
      "modified": false
   },
   {
      "id": "Using stack {{.StackName}}...",
      "translation": "使用堆栈{{.StackName}}...",
      "modified": false
   },
   {
      "id": "VERSION:",
      "translation": "版本:",
      "modified": false
   },
   {
      "id": "Variable Name",
      "translation": "Variable Name",
      "modified": false
   },
   {
      "id": "Verify Password",
      "translation": "校验密码",
      "modified": false
   },
   {
      "id": "Version",
      "translation": "Version",
      "modified": false
   },
   {
      "id": "WARNING:\n   Providing your password as a command line option is highly discouraged\n   Your password may be visible to others and may be recorded in your shell history\n\n",
      "translation": "警告:\n   强烈建议不要在命令行参数里指定密码，\n   以防他人读取或通过命令历史记录查找到密码\n\n",
      "modified": false
   },
   {
      "id": "WARNING: This operation assumes that the service broker responsible for this service offering is no longer available, and all service instances have been deleted, leaving orphan records in Cloud Foundry's database. All knowledge of the service will be removed from Cloud Foundry, including service instances and service bindings. No attempt will be made to contact the service broker; running this command without destroying the service broker will cause orphan service instances. After running this command you may want to run either delete-service-auth-token or delete-service-broker to complete the cleanup.",
      "translation": "警告: 此操作认为Service Broker所负责这项服务已经不再可用，所有服务实例已被删除，并且已经在Cloud Foundry的数据库中留下了孤儿记录。该操作执行后Cloud Foundry中所有有关该服务的信息都将被删除，包括服务实例和服务绑定。该操作不会尝试通知Service Brocker;所以在不删除Service Brocker的情况下运行此命令将会遗留孤儿服务实例。故运行此命令后，建议您执行delete-service-auth-token或者delete-service-broker来完成这次清理工作.",
      "modified": false
   },
   {
      "id": "WARNING: This operation is internal to Cloud Foundry; service brokers will not be contacted and resources for service instances will not be altered. The primary use case for this operation is to replace a service broker which implements the v1 Service Broker API with a broker which implements the v2 API by remapping service instances from v1 plans to v2 plans.  We recommend making the v1 plan private or shutting down the v1 broker to prevent additional instances from being created. Once service instances have been migrated, the v1 services and plans can be removed from Cloud Foundry.",
      "translation": " 警告:这是一个Cloud Foundry内部操作;Service Broker不会被通知，服务实例所分配的资源也不会被改变。此项操作的主要适用场景是通过将服务实例从v1服务计划映射到v2服务计划，来将对应的v1 API的Service Broker替换为v2版本。我们建议您关闭v1的Service Brocker并设置v1的服务计划为私有，以防止后续操作创建额外的实例。一旦服务已经迁移完成，就可以从Cloud Foundry中删除v1的服务和服务计划。",
      "modified": false
   },
   {
      "id": "Warning: Insecure http API endpoint detected: secure https API endpoints are recommended\n",
      "translation": "警告: 检测到不安全的HTTP APT终端，建议使用HTTP安全版 API终端\n",
      "modified": false
   },
   {
      "id": "Warning: error tailing logs",
      "translation": "警告: 获取日志出错",
      "modified": false
   },
   {
      "id": "Write curl body to FILE instead of stdout",
      "translation": "Write curl body to FILE instead of stdout",
      "modified": false
   },
   {
      "id": "Zip archive does not contain a buildpack",
      "translation": "压缩文档中没有buildpack",
      "modified": false
   },
   {
      "id": "[MULTIPART/FORM-DATA CONTENT HIDDEN]",
      "translation": "[MULTIPART/FORM-DATA 数据内容隐藏]",
      "modified": false
   },
   {
      "id": "[PRIVATE DATA HIDDEN]",
      "translation": "[私有数据隐藏]",
      "modified": false
   },
   {
      "id": "[environment variables]",
      "translation": "[环境变量]",
      "modified": false
   },
   {
      "id": "[global options] command [arguments...] [command options]",
      "translation": "[全局选项] 命令 [参数...] [命令选项]",
      "modified": false
   },
   {
      "id": "access",
      "translation": "access",
      "modified": false
   },
   {
      "id": "access for plans of a particular broker",
      "translation": "settings for a specific service",
      "modified": true
   },
   {
      "id": "access for plans of a particular service offering",
      "translation": "settings for a specific broker",
      "modified": true
   },
   {
      "id": "actor",
      "translation": "执行者",
      "modified": false
   },
   {
      "id": "all",
      "translation": "all",
      "modified": false
   },
   {
      "id": "allowed",
      "translation": "允许",
      "modified": false
   },
   {
      "id": "already exists",
      "translation": "already exists",
      "modified": false
   },
   {
      "id": "app",
      "translation": "应用程序",
      "modified": false
   },
   {
      "id": "app crashed",
      "translation": "应用程序崩溃",
      "modified": false
   },
   {
      "id": "apps",
      "translation": "apps",
      "modified": false
   },
   {
      "id": "auth request failed",
      "translation": "身份验证请求失败",
      "modified": false
   },
   {
      "id": "bound apps",
      "translation": "已绑定的应用",
      "modified": false
   },
   {
      "id": "broker: {{.Name}}",
      "translation": "broker: {{.Name}}",
      "modified": false
   },
   {
      "id": "bytes downloaded",
      "translation": "bytes downloaded",
      "modified": false
   },
   {
      "id": "cpu",
      "translation": "CPU内核",
      "modified": false
   },
   {
      "id": "crashed",
      "translation": "crashed",
      "modified": false
   },
   {
      "id": "crashing",
      "translation": "崩溃",
      "modified": false
   },
   {
      "id": "description",
      "translation": "描述",
      "modified": false
   },
   {
      "id": "details",
      "translation": "details",
      "modified": false
   },
   {
      "id": "disallowed",
      "translation": "禁止",
      "modified": false
   },
   {
      "id": "disk",
      "translation": "磁盘",
      "modified": false
   },
   {
      "id": "disk:",
      "translation": "磁盘:",
      "modified": false
   },
   {
      "id": "does not exist.",
      "translation": "does not exist.",
      "modified": false
   },
   {
      "id": "domain",
      "translation": "domain",
      "modified": false
   },
   {
      "id": "domains:",
      "translation": "域:",
      "modified": true
   },
   {
      "id": "down",
      "translation": "没在运行",
      "modified": false
   },
   {
      "id": "enabled",
      "translation": "已启用",
      "modified": false
   },
   {
      "id": "env var '{{.PropertyName}}' should not be null",
      "translation": "环境变量'{{.PropertyName}}'不能为空",
      "modified": false
   },
   {
      "id": "event",
      "translation": "事件",
      "modified": false
   },
   {
      "id": "failed turning off console echo for password entry:\n{{.ErrorDescription}}",
      "translation": "没有关闭输入显示，你的密码将被显示:\n{{.ErrorDescription}}",
      "modified": false
   },
   {
      "id": "filename",
      "translation": "文件名",
      "modified": false
   },
   {
      "id": "free or paid",
      "translation": "free or paid",
      "modified": false
   },
   {
      "id": "host",
      "translation": "host",
      "modified": false
   },
   {
      "id": "incorrect usage",
      "translation": "不正确的使用",
      "modified": false
   },
   {
      "id": "instance memory limit",
      "translation": "instance memory limit",
      "modified": false
   },
   {
      "id": "instance: {{.InstanceIndex}}, reason: {{.ExitDescription}}, exit_status: {{.ExitStatus}}",
      "translation": "实例: {{.InstanceIndex}}, 原因: {{.ExitDescription}}, 退出状态/返回码: {{.ExitStatus}}",
      "modified": false
   },
   {
      "id": "instances",
      "translation": "实例",
      "modified": false
   },
   {
      "id": "instances:",
      "translation": "实例:",
      "modified": false
   },
   {
      "id": "invalid inherit path in manifest",
      "translation": "清单中无效继承路径",
      "modified": false
   },
   {
      "id": "invalid value for env var CF_STAGING_TIMEOUT\n{{.Err}}",
      "translation": "无效的环境变量值CF_STAGING_TIMEOUT\n{{.Err}}",
      "modified": false
   },
   {
      "id": "invalid value for env var CF_STARTUP_TIMEOUT\n{{.Err}}",
      "translation": "无效的环境变量值CF_STARTUP_TIMEOUT\n{{.Err}}",
      "modified": false
   },
   {
      "id": "label",
      "translation": "label",
      "modified": false
   },
   {
      "id": "last operation",
      "translation": "last operation",
      "modified": false
   },
   {
      "id": "last uploaded:",
      "translation": "package uploaded:",
      "modified": true
   },
   {
      "id": "limited",
      "translation": "limited",
      "modified": false
   },
   {
      "id": "list all available plugin commands",
      "translation": "list all available plugin commands",
      "modified": false
   },
   {
      "id": "list all the added plugin repository",
      "translation": "list all the added plugin repository",
      "modified": false
   },
   {
      "id": "locked",
      "translation": "锁定",
      "modified": false
   },
   {
      "id": "memory",
      "translation": "内存",
      "modified": false
   },
   {
      "id": "memory:",
      "translation": "内存:",
      "modified": false
   },
   {
      "id": "name",
      "translation": "名称",
      "modified": false
   },
   {
      "id": "non basic services",
      "translation": "non basic services",
      "modified": false
   },
   {
      "id": "none",
      "translation": "none",
      "modified": false
   },
   {
      "id": "not valid for the requested host",
      "translation": "请求的主机名无效",
      "modified": false
   },
   {
      "id": "org",
      "translation": "组织",
      "modified": false
   },
   {
      "id": "organization",
      "translation": "组织",
      "modified": false
   },
   {
      "id": "orgs",
      "translation": "orgs",
      "modified": false
   },
   {
      "id": "owned",
      "translation": "owned",
      "modified": false
   },
   {
      "id": "paid service plans",
      "translation": "paid service plans",
      "modified": false
   },
   {
      "id": "plan",
      "translation": "服务计划",
      "modified": false
   },
   {
      "id": "plans",
      "translation": "服务计划",
      "modified": false
   },
   {
      "id": "plans accessible by a particular organization",
      "translation": "plans accessible by a particular organization",
      "modified": false
   },
   {
      "id": "position",
      "translation": "位置",
      "modified": false
   },
   {
      "id": "provider",
      "translation": "provider",
      "modified": false
   },
   {
      "id": "quota:",
      "translation": "配额:",
      "modified": true
   },
   {
      "id": "repo name where the plugin binary is located",
      "translation": "repo name where the plugin binary is located",
      "modified": false
   },
   {
      "id": "repo-plugins",
      "translation": "repo-plugins",
      "modified": false
   },
   {
      "id": "requested state",
      "translation": "请求状态",
      "modified": false
   },
   {
      "id": "requested state:",
      "translation": "请求状态:",
      "modified": false
   },
   {
      "id": "routes",
      "translation": "routes",
      "modified": false
   },
   {
      "id": "running",
      "translation": "运行",
      "modified": false
   },
   {
      "id": "security group",
      "translation": "security group",
      "modified": false
   },
   {
      "id": "service",
      "translation": "服务",
      "modified": false
   },
   {
      "id": "service auth token",
      "translation": "service auth token",
      "modified": false
   },
   {
      "id": "service instance",
      "translation": "服务实例",
      "modified": false
   },
   {
      "id": "service instances",
      "translation": "service instances",
      "modified": false
   },
   {
      "id": "service key",
      "translation": "服务密钥",
      "modified": false
   },
   {
      "id": "service plan",
      "translation": "service plan",
      "modified": false
   },
   {
      "id": "service-broker",
      "translation": "service-broker",
      "modified": false
   },
   {
      "id": "services",
      "translation": "services",
      "modified": false
   },
   {
      "id": "shared",
      "translation": "shared",
      "modified": false
   },
   {
      "id": "since",
      "translation": "从",
      "modified": false
   },
   {
      "id": "space",
      "translation": "空间",
      "modified": false
   },
   {
      "id": "space quotas:",
      "translation": "space quotas:",
      "modified": false
   },
   {
      "id": "spaces:",
      "translation": "空间:",
      "modified": true
   },
   {
      "id": "stack:",
      "translation": "stack:",
      "modified": false
   },
   {
      "id": "starting",
      "translation": "启动中",
      "modified": false
   },
   {
      "id": "state",
      "translation": "状态",
      "modified": false
   },
   {
      "id": "status",
      "translation": "status",
      "modified": false
   },
   {
      "id": "stopped",
      "translation": "已停止",
      "modified": false
   },
   {
      "id": "stopped after 1 redirect",
      "translation": "一次重定位后停止",
      "modified": false
   },
   {
      "id": "time",
      "translation": "时间",
      "modified": false
   },
   {
      "id": "total memory limit",
      "translation": "memory limit",
      "modified": true
   },
   {
      "id": "unknown authority",
      "translation": "未知的认证",
      "modified": false
   },
   {
      "id": "unlimited",
      "translation": "unlimited",
      "modified": false
   },
   {
      "id": "update an existing space quota",
      "translation": "update an existing space quota",
      "modified": false
   },
   {
      "id": "url",
      "translation": "url",
      "modified": false
   },
   {
      "id": "urls",
      "translation": "网址",
      "modified": false
   },
   {
      "id": "urls:",
      "translation": "网址:",
      "modified": false
   },
   {
      "id": "usage:",
      "translation": "用法:",
      "modified": false
   },
   {
      "id": "user",
      "translation": "用户",
      "modified": false
   },
   {
      "id": "user-provided",
      "translation": "由用户提供的",
      "modified": false
   },
   {
      "id": "version",
      "translation": "version",
      "modified": false
   },
   {
      "id": "write default values to the config",
      "translation": "在配置文件中写入默认配置",
      "modified": false
   },
   {
      "id": "yes",
      "translation": "是的",
      "modified": false
   },
   {
      "id": "{{.ApiEndpoint}} (API version: {{.ApiVersionString}})",
      "translation": "{{.ApiEndpoint}} (API 版本: {{.ApiVersionString}})",
      "modified": false
   },
   {
      "id": "{{.CFName}} api",
      "translation": "{{.CFName}} api",
      "modified": false
   },
   {
      "id": "{{.CFName}} login",
      "translation": "{{.CFName}} login",
      "modified": false
   },
   {
      "id": "{{.Command}} help [COMMAND]",
      "translation": "{{.Command}} help [命令]",
      "modified": false
   },
   {
      "id": "{{.CountOfServices}} migrated.",
      "translation": "{{.CountOfServices}} 迁移.",
      "modified": false
   },
   {
      "id": "{{.CrashedCount}} crashed",
      "translation": "{{.CrashedCount}} crashed",
      "modified": false
   },
   {
      "id": "{{.DiskUsage}} of {{.DiskQuota}}",
      "translation": "{{.DiskQuota}}中的{{.DiskUsage}}",
      "modified": false
   },
   {
      "id": "{{.DownCount}} down",
      "translation": "{{.DownCount}} 失效",
      "modified": false
   },
   {
      "id": "{{.ErrorDescription}}\nTIP: Use '{{.CFServicesCommand}}' to view all services in this org and space.",
      "translation": "{{.ErrorDescription}}\n小贴士: 使用'{{.CFServicesCommand}}'来查看这个组织和空间里的所有服务。",
      "modified": false
   },
   {
      "id": "{{.Err}}\n\nTIP: use '{{.Command}}' for more information",
      "translation": "{{.Err}}\n\n小贴士: 使用'{{.Command}}'的更多信息",
      "modified": false
   },
   {
      "id": "{{.FlappingCount}} failing",
      "translation": "{{.FlappingCount}} 失败",
      "modified": false
   },
   {
      "id": "{{.MemUsage}} of {{.MemQuota}}",
      "translation": "{{.MemQuota}}中的{{.MemUsage}}",
      "modified": false
   },
   {
      "id": "{{.ModelType}} {{.ModelName}} already exists",
      "translation": "{{.ModelType}} {{.ModelName}} 已存在",
      "modified": false
   },
   {
      "id": "{{.OperationType}} failed",
      "translation": "{{.OperationType}} failed",
      "modified": false
   },
   {
      "id": "{{.OperationType}} in progress",
      "translation": "{{.OperationType}} in progress",
      "modified": false
   },
   {
      "id": "{{.OperationType}} succeeded",
      "translation": "{{.OperationType}} succeeded",
      "modified": false
   },
   {
      "id": "{{.PropertyName}} must be a string or null value",
      "translation": "{{.PropertyName}} 必须是一个字符串或空值",
      "modified": false
   },
   {
      "id": "{{.PropertyName}} must be a string value",
      "translation": "{{.PropertyName}} 必须是一个字符串值",
      "modified": false
   },
   {
      "id": "{{.PropertyName}} should not be null",
      "translation": "{{.PropertyName}} 不能为空",
      "modified": false
   },
   {
      "id": "{{.QuotaName}} ({{.MemoryLimit}}M memory limit, {{.InstanceMemoryLimit}} instance memory limit, {{.RoutesLimit}} routes, {{.ServicesLimit}} services, paid services {{.NonBasicServicesAllowed}})",
      "translation": "{{.QuotaName}} ({{.MemoryLimit}}M 内存限制, {{.RoutesLimit}} 路由, {{.ServicesLimit}} 服务, 有偿服务 {{.NonBasicServicesAllowed}})",
      "modified": true
   },
   {
      "id": "{{.RunningCount}} of {{.TotalCount}} instances running",
      "translation": "{{.TotalCount}}中的{{.RunningCount}}个实例正在运行",
      "modified": false
   },
   {
      "id": "{{.StartingCount}} starting",
      "translation": "{{.StartingCount}}正在启动",
      "modified": false
   },
   {
      "id": "{{.StartingCount}} starting ({{.Details}})",
      "translation": "{{.StartingCount}} starting ({{.Details}})",
      "modified": false
   },
   {
      "id": "{{.State}} in progress. Use '{{.ServicesCommand}}' or '{{.ServiceCommand}}' to check operation status.",
      "translation": "{{.State}} in progress. Use '{{.ServicesCommand}}' or '{{.ServiceCommand}}' to check operation status.",
      "modified": false
   },
   {
      "id": "{{.Usage}} {{.FormattedMemory}} x {{.InstanceCount}} instances",
      "translation": "{{.Usage}} {{.FormattedMemory}} 乘以 {{.InstanceCount}}实例数",
      "modified": false
<<<<<<< HEAD
   },
   {
      "id": "Share a private domain with an org",
      "translation": "Share a private domain with an org",
      "modified": false
   },
   {
      "id": "Sharing domain {{.DomainName}} with org {{.OrgName}} as {{.Username}}...",
      "translation": "Sharing domain {{.DomainName}} with org {{.OrgName}} as {{.Username}}...",
      "modified": false
   },
   {
      "id": "CF_NAME share-private-domain ORG DOMAIN",
      "translation": "CF_NAME share-private-domain ORG DOMAIN",
      "modified": false
   },
   {
      "id": "Unshare a private domain with an org",
      "translation": "Unshare a private domain with an org",
      "modified": false
   },
   {
      "id": "Unsharing domain {{.DomainName}} from org {{.OrgName}} as {{.Username}}...",
      "translation": "Unsharing domain {{.DomainName}} from org {{.OrgName}} as {{.Username}}...",
      "modified": false
   },
   {
      "id": "CF_NAME unshare-private-domain ORG DOMAIN",
      "translation": "CF_NAME unshare-private-domain ORG DOMAIN",
      "modified": false
   },
   {
      "id": "Create key for a service instance",
      "translation": "为服务实例创建密钥",
      "modified": false
   },
   {
      "id": "CF_NAME create-service-key SERVICE_INSTANCE SERVICE_KEY\n\nEXAMPLE:\n   CF_NAME create-service-key mydb mykey",
      "translation": "CF_NAME create-service-key SERVICE_INSTANCE SERVICE_KEY\n\n样例：\n   CF_NAME create-service-key mydb mykey",
      "modified": false
   },
   {
      "id": "Creating service key {{.ServiceKeyName}} for service instance {{.ServiceInstanceName}} as {{.CurrentUser}}...",
      "translation": "用户{{.CurrentUser}}正在为服务实例{{.ServiceInstanceName}}创建名为{{.ServiceKeyName}}的密钥...",
      "modified": false
   },
   {
      "id": "This service doesn't support creation of keys.",
      "translation": "此服务不支持创建密钥。",
      "modified": false
   },
   {
      "id": "Getting keys for service instance {{.ServiceInstanceName}} as {{.CurrentUser}}...",
      "translation": "用户{{.CurrentUser}}正在获取服务实例{{.ServiceInstanceName}}的密钥列表...",
      "modified": false
   },
   {
      "id": "No service key for service instance {{.ServiceInstanceName}}",
      "translation": "服务实例{{.ServiceInstanceName}}没有密钥",
      "modified": false
   },
   {
      "id": "List keys for a service instance",
      "translation": "获取服务实例的密钥列表",
      "modified": false
   },
   {
      "id": "CF_NAME service-keys SERVICE_INSTANCE\n\nEXAMPLE:\n   CF_NAME service-keys mydb",
      "translation": "CF_NAME service-keys SERVICE_INSTANCE\n\n样例：\n   CF_NAME service-keys mydb",
      "modified": false
   },
   {
      "id": "Getting key {{.ServiceKeyName}} for service instance {{.ServiceInstanceName}} as {{.CurrentUser}}...",
      "translation": "用户{{.CurrentUser}}正在为服务实例{{.ServiceInstanceName}}获取密钥{{.ServiceKeyName}}...",
      "modified": false
   },
   {
      "id": "No service key {{.ServiceKeyName}} found for service instance {{.ServiceInstanceName}}",
      "translation": "未找到服务实例{{.ServiceInstanceName}}的密钥{{.ServiceKeyName}}",
      "modified": false
   },
   {
      "id": "CF_NAME service-key SERVICE_INSTANCE SERVICE_KEY\n\nEXAMPLE:\n   CF_NAME service-key mydb mykey",
      "translation": "CF_NAME service-key SERVICE_INSTANCE SERVICE_KEY\n\n样例：\n   CF_NAME service-key mydb mykey",
      "modified": false
   },
   {
      "id": "Retrieve and display the given service-key's guid.  All other output for the service is suppressed.",
      "translation": "获取并显示服务密钥的guid。 不显示服务的其它全部信息。",
      "modified": false
   },
   {
      "id": "Show service key info",
      "translation": "显示服务密钥信息",
      "modified": false
   },
   {
      "id": "Delete a service key",
      "translation": "删除服务密钥",
      "modified": false
   },
   {
      "id": "CF_NAME delete-service-key SERVICE_INSTANCE SERVICE_KEY [-f]\n\nEXAMPLE:\n   CF_NAME delete-service-key mydb mykey",
      "translation": "CF_NAME delete-service-key SERVICE_INSTANCE SERVICE_KEY [-f]\n\n样例：\n   CF_NAME delete-service-key mydb mykey",
      "modified": false
   },
   {
      "id": "Deleting key {{.ServiceKeyName}} for service instance {{.ServiceInstanceName}} as {{.CurrentUser}}...",
      "translation": "用户{{.CurrentUser}}正在删除服务实例{{.ServiceInstanceName}}的密钥{{.ServiceKeyName}}...",
      "modified": false
   },
   {
      "id": "Service instance {{.ServiceInstanceName}} does not exist.",
      "translation": "服务实例{{.ServiceInstanceName}}不存在。",
      "modified": false
   },
   {
      "id": "Service key {{.ServiceKeyName}} does not exist for service instance {{.ServiceInstanceName}}.",
      "translation": "服务实例{{.ServiceInstanceName}}的密钥{{.ServiceKeyName}}不存在。",
      "modified": false
   },
   {
      "id": "service key",
      "translation": "服务密钥",
      "modified": false
   },
   {
      "id": "Valid JSON object containing service-specific configuration parameters, provided either in-line or in a file. For a list of supported configuration parameters, see documentation for the particular service offering.",
      "translation": "Valid JSON object containing service-specific configuration parameters, provided either in-line or in a file. For a list of supported configuration parameters, see documentation for the particular service offering.",
      "modified": false
   },
   {
      "id": "Invalid JSON provided in -c argument",
      "translation": "Invalid JSON provided in -c argument",
      "modified": false
=======
>>>>>>> 555e7419
   }
]<|MERGE_RESOLUTION|>--- conflicted
+++ resolved
@@ -2605,6 +2605,11 @@
       "modified": false
    },
    {
+      "id": "Invalid JSON provided in -c argument",
+      "translation": "Invalid JSON provided in -c argument",
+      "modified": false
+   },
+   {
       "id": "Invalid JSON response from server",
       "translation": "无效的服务器JSON响应",
       "modified": false
@@ -4555,6 +4560,11 @@
       "modified": false
    },
    {
+      "id": "Valid JSON object containing service-specific configuration parameters, provided either in-line or in a file. For a list of supported configuration parameters, see documentation for the particular service offering.",
+      "translation": "Valid JSON object containing service-specific configuration parameters, provided either in-line or in a file. For a list of supported configuration parameters, see documentation for the particular service offering.",
+      "modified": false
+   },
+   {
       "id": "Variable Name",
       "translation": "Variable Name",
       "modified": false
@@ -5273,143 +5283,5 @@
       "id": "{{.Usage}} {{.FormattedMemory}} x {{.InstanceCount}} instances",
       "translation": "{{.Usage}} {{.FormattedMemory}} 乘以 {{.InstanceCount}}实例数",
       "modified": false
-<<<<<<< HEAD
-   },
-   {
-      "id": "Share a private domain with an org",
-      "translation": "Share a private domain with an org",
-      "modified": false
-   },
-   {
-      "id": "Sharing domain {{.DomainName}} with org {{.OrgName}} as {{.Username}}...",
-      "translation": "Sharing domain {{.DomainName}} with org {{.OrgName}} as {{.Username}}...",
-      "modified": false
-   },
-   {
-      "id": "CF_NAME share-private-domain ORG DOMAIN",
-      "translation": "CF_NAME share-private-domain ORG DOMAIN",
-      "modified": false
-   },
-   {
-      "id": "Unshare a private domain with an org",
-      "translation": "Unshare a private domain with an org",
-      "modified": false
-   },
-   {
-      "id": "Unsharing domain {{.DomainName}} from org {{.OrgName}} as {{.Username}}...",
-      "translation": "Unsharing domain {{.DomainName}} from org {{.OrgName}} as {{.Username}}...",
-      "modified": false
-   },
-   {
-      "id": "CF_NAME unshare-private-domain ORG DOMAIN",
-      "translation": "CF_NAME unshare-private-domain ORG DOMAIN",
-      "modified": false
-   },
-   {
-      "id": "Create key for a service instance",
-      "translation": "为服务实例创建密钥",
-      "modified": false
-   },
-   {
-      "id": "CF_NAME create-service-key SERVICE_INSTANCE SERVICE_KEY\n\nEXAMPLE:\n   CF_NAME create-service-key mydb mykey",
-      "translation": "CF_NAME create-service-key SERVICE_INSTANCE SERVICE_KEY\n\n样例：\n   CF_NAME create-service-key mydb mykey",
-      "modified": false
-   },
-   {
-      "id": "Creating service key {{.ServiceKeyName}} for service instance {{.ServiceInstanceName}} as {{.CurrentUser}}...",
-      "translation": "用户{{.CurrentUser}}正在为服务实例{{.ServiceInstanceName}}创建名为{{.ServiceKeyName}}的密钥...",
-      "modified": false
-   },
-   {
-      "id": "This service doesn't support creation of keys.",
-      "translation": "此服务不支持创建密钥。",
-      "modified": false
-   },
-   {
-      "id": "Getting keys for service instance {{.ServiceInstanceName}} as {{.CurrentUser}}...",
-      "translation": "用户{{.CurrentUser}}正在获取服务实例{{.ServiceInstanceName}}的密钥列表...",
-      "modified": false
-   },
-   {
-      "id": "No service key for service instance {{.ServiceInstanceName}}",
-      "translation": "服务实例{{.ServiceInstanceName}}没有密钥",
-      "modified": false
-   },
-   {
-      "id": "List keys for a service instance",
-      "translation": "获取服务实例的密钥列表",
-      "modified": false
-   },
-   {
-      "id": "CF_NAME service-keys SERVICE_INSTANCE\n\nEXAMPLE:\n   CF_NAME service-keys mydb",
-      "translation": "CF_NAME service-keys SERVICE_INSTANCE\n\n样例：\n   CF_NAME service-keys mydb",
-      "modified": false
-   },
-   {
-      "id": "Getting key {{.ServiceKeyName}} for service instance {{.ServiceInstanceName}} as {{.CurrentUser}}...",
-      "translation": "用户{{.CurrentUser}}正在为服务实例{{.ServiceInstanceName}}获取密钥{{.ServiceKeyName}}...",
-      "modified": false
-   },
-   {
-      "id": "No service key {{.ServiceKeyName}} found for service instance {{.ServiceInstanceName}}",
-      "translation": "未找到服务实例{{.ServiceInstanceName}}的密钥{{.ServiceKeyName}}",
-      "modified": false
-   },
-   {
-      "id": "CF_NAME service-key SERVICE_INSTANCE SERVICE_KEY\n\nEXAMPLE:\n   CF_NAME service-key mydb mykey",
-      "translation": "CF_NAME service-key SERVICE_INSTANCE SERVICE_KEY\n\n样例：\n   CF_NAME service-key mydb mykey",
-      "modified": false
-   },
-   {
-      "id": "Retrieve and display the given service-key's guid.  All other output for the service is suppressed.",
-      "translation": "获取并显示服务密钥的guid。 不显示服务的其它全部信息。",
-      "modified": false
-   },
-   {
-      "id": "Show service key info",
-      "translation": "显示服务密钥信息",
-      "modified": false
-   },
-   {
-      "id": "Delete a service key",
-      "translation": "删除服务密钥",
-      "modified": false
-   },
-   {
-      "id": "CF_NAME delete-service-key SERVICE_INSTANCE SERVICE_KEY [-f]\n\nEXAMPLE:\n   CF_NAME delete-service-key mydb mykey",
-      "translation": "CF_NAME delete-service-key SERVICE_INSTANCE SERVICE_KEY [-f]\n\n样例：\n   CF_NAME delete-service-key mydb mykey",
-      "modified": false
-   },
-   {
-      "id": "Deleting key {{.ServiceKeyName}} for service instance {{.ServiceInstanceName}} as {{.CurrentUser}}...",
-      "translation": "用户{{.CurrentUser}}正在删除服务实例{{.ServiceInstanceName}}的密钥{{.ServiceKeyName}}...",
-      "modified": false
-   },
-   {
-      "id": "Service instance {{.ServiceInstanceName}} does not exist.",
-      "translation": "服务实例{{.ServiceInstanceName}}不存在。",
-      "modified": false
-   },
-   {
-      "id": "Service key {{.ServiceKeyName}} does not exist for service instance {{.ServiceInstanceName}}.",
-      "translation": "服务实例{{.ServiceInstanceName}}的密钥{{.ServiceKeyName}}不存在。",
-      "modified": false
-   },
-   {
-      "id": "service key",
-      "translation": "服务密钥",
-      "modified": false
-   },
-   {
-      "id": "Valid JSON object containing service-specific configuration parameters, provided either in-line or in a file. For a list of supported configuration parameters, see documentation for the particular service offering.",
-      "translation": "Valid JSON object containing service-specific configuration parameters, provided either in-line or in a file. For a list of supported configuration parameters, see documentation for the particular service offering.",
-      "modified": false
-   },
-   {
-      "id": "Invalid JSON provided in -c argument",
-      "translation": "Invalid JSON provided in -c argument",
-      "modified": false
-=======
->>>>>>> 555e7419
    }
 ]