[
   {
      "id": "\n\nTIP:\n",
      "translation": "\n\nCONSEIL:\n",
      "modified": false
   },
   {
      "id": "\n\nYour JSON string syntax is invalid.  Proper syntax is this:  cf set-running-environment-variable-group '{\"name\":\"value\",\"name\":\"value\"}'",
      "translation": "\n\nLa syntaxe JSON est invalide.  Syntaxe correcte:  cf set-running-environment-variable-group '{\"name\":\"value\",\"name\":\"value\"}'",
      "modified": false
   },
   {
      "id": "\n\nYour JSON string syntax is invalid.  Proper syntax is this:  cf set-staging-environment-variable-group '{\"name\":\"value\",\"name\":\"value\"}'",
      "translation": "\n\nLa syntaxe JSON est invalide.  Syntaxe correcte:  cf set-staging-environment-variable-group '{\"name\":\"value\",\"name\":\"value\"}'",
      "modified": false
   },
   {
      "id": "\n* These service plans have an associated cost. Creating a service instance will incur this cost.",
      "translation": "* Les services annotés ont des coûts associés. Si une instance de ce type est créée, un coût sera associé.",
      "modified": true
   },
   {
      "id": "\nApp started\n",
      "translation": "Application démarrée",
      "modified": false
   },
   {
      "id": "\nApp {{.AppName}} was started using this command `{{.Command}}`\n",
      "translation": "\nApplication {{.AppName}} a été démarrée avec la commande `{{.Command}}`\n",
      "modified": false
   },
   {
      "id": "\nNo api endpoint set.",
      "translation": "\nAucun endpoint d'API configuré.",
      "modified": false
   },
   {
      "id": "\nRoute to be unmapped is not currently mapped to the application.",
      "translation": "\nLa route à désassigner n'est pas assignée à l'application.",
      "modified": false
   },
   {
      "id": "\nTIP:  Use 'cf marketplace -s SERVICE' to view descriptions of individual plans of a given service.",
      "translation": "\nCONSEIL:  Utiliser 'cf marketplace -s SERVICE' pour voir les descriptions des formules disponibles pour un service donné.",
      "modified": false
   },
   {
      "id": "\nTIP: Assign roles with '{{.CurrentUser}} set-org-role' and '{{.CurrentUser}} set-space-role'",
      "translation": "\nCONSEIL: Attribuer des rôles avec '{{.CurrentUser}} set-org-role' '{{.CurrentUser}} set-space-role'",
      "modified": false
   },
   {
      "id": "\nTIP: Use '{{.CFTargetCommand}}' to target new space",
      "translation": "\nCONSEIL: Utiliser '{{.CFTargetCommand}}' pour cibler un nouvel espace",
      "modified": false
   },
   {
      "id": "\nTIP: Use '{{.Command}}' to target new org",
      "translation": "\nCONSEIL: Utiliser '{{.Command}}' pour cibler nouvelle org",
      "modified": false
   },
   {
      "id": "\nTIP: use 'cf login -a API --skip-ssl-validation' or 'cf api API --skip-ssl-validation' to suppress this error",
      "translation": "\nCONSEIL: utiliser 'cf login -a API --skip-ssl-validation' ou 'cf api API --skip-ssl-validation' pour supprimer cette erreur",
      "modified": false
   },
   {
      "id": "   BillingManager - Create and manage the billing account and payment info\n",
      "translation": "BillingManager - Créer et gérer le compte de facturation et les informations de paiement\n",
      "modified": false
   },
   {
      "id": "   CF_NAME auth name@example.com \"\\\"password\\\"\" (escape quotes if used in password)",
      "translation": "CF_NAME auth name@example.com \"\\\"mot de passe\\\"\" (échapper les guillemets s'ils sont utilisés dans un mot de passe)",
      "modified": false
   },
   {
      "id": "   CF_NAME auth name@example.com \"my password\" (use quotes for passwords with a space)\n",
      "translation": "CF_NAME auth name@example.com \"mot de passe\" (utilisez des guillemets pour les mots de passe avec un espace)\n",
      "modified": false
   },
   {
      "id": "   CF_NAME copy-source SOURCE-APP TARGET-APP [-o TARGET-ORG] [-s TARGET-SPACE] [--no-restart]\n",
      "translation": "   CF_NAME copy-source SOURCE-APP TARGET-APP [-o TARGET-ORG] [-s TARGET-SPACE] [--no-restart]\n",
      "modified": false
   },
   {
      "id": "   CF_NAME login (omit username and password to login interactively -- CF_NAME will prompt for both)\n",
      "translation": "CF_NAME login (omettre nom de l'utilisateur et mot de passe pour se connecter de manière interactive - CF_NAME vous demandera les deux)\n",
      "modified": false
   },
   {
      "id": "   CF_NAME login --sso (CF_NAME will provide a url to obtain a one-time password to login)",
      "translation": "CF_NAME login --sso (CF_NAME fournira une URL pour obtenir un mot de passe unique pour se connecter)",
      "modified": false
   },
   {
      "id": "   CF_NAME login -u name@example.com -p \"\\\"password\\\"\" (escape quotes if used in password)\n",
      "translation": "CF_NAME login -u name@example.com -p \"\\\"mot de passe\\\"\" (échapper les guillemets s'ils sont utilisés dans un mot de passe)",
      "modified": true
   },
   {
      "id": "   CF_NAME login -u name@example.com -p \"my password\" (use quotes for passwords with a space)\n",
      "translation": "CF_NAME login -u name@example.com -p \"mot de passe\" (utilisez des guillemets pour les mots de passe avec un espace)\n",
      "modified": false
   },
   {
      "id": "   CF_NAME login -u name@example.com -p pa55woRD (specify username and password as arguments)\n",
      "translation": "CF_NAME login -u name@example.com -p pa55woRD (préciser nom de l'utilisateur et mot de passe comme arguments)\n",
      "modified": false
   },
   {
      "id": "   CF_NAME push APP_NAME [-b BUILDPACK_NAME] [-c COMMAND] [-d DOMAIN] [-f MANIFEST_PATH]\n",
      "translation": "  CF_NAME push APP [-b NOM_BUILDPACK] [-c COMMANDE] [-d DOMAINE] [-f CHEMIN_VERS_MANIFEST]",
      "modified": true
   },
   {
      "id": "   CF_NAME push [-f MANIFEST_PATH]\n",
      "translation": "   CF_NAME push [-f CHEMIN_VERS_MANIFEST]",
      "modified": false
   },
   {
      "id": "   OrgAuditor - Read-only access to org info and reports\n",
      "translation": "OrgAuditor - accès en lecture seule aux informations et rapports de l'org\n",
      "modified": false
   },
   {
      "id": "   OrgManager - Invite and manage users, select and change plans, and set spending limits\n",
      "translation": "OrgManager - Inviter et gérer les utilisateurs, sélectionner et modifier les plans, et fixer des limites de dépenses\n",
      "modified": false
   },
   {
      "id": "   Path should be a zip file, a url to a zip file, or a local directory. Position is a positive integer, sets priority, and is sorted from lowest to highest.",
      "translation": "   Le chemin doit être un fichier zip, une URL vers un fichier zip, ou un répertoire local. Position est un nombre entier, définit la priorité, et est trié par ordre croissant.",
      "modified": true
   },
   {
      "id": "   Push multiple apps with a manifest:\n",
      "translation": "   Déployer plusieurs applications avec un manifest:",
      "modified": false
   },
   {
      "id": "   SpaceAuditor - View logs, reports, and settings on this space\n",
      "translation": "SpaceAuditor - Voir les logs, les rapports et les paramètres pour cet espace\n",
      "modified": false
   },
   {
      "id": "   SpaceDeveloper - Create and manage apps and services, and see logs and reports\n",
      "translation": "SpaceDeveloper - Créer et gérer les applications et les services, et consulter les logs et les rapports\n",
      "modified": false
   },
   {
      "id": "   SpaceManager - Invite and manage users, and enable features for a given space\n",
      "translation": "SpaceManager - Inviter et gérer les utilisateurs, et activer des fonctionnalités pour un espace donné\n",
      "modified": false
   },
   {
      "id": "   The provided path can be an absolute or relative path to a file.\n   It should have a single array with JSON objects inside describing the rules.",
      "translation": "   Le chemin donné peut être un chemin absolu ou relatif vers un fichier.\n   Celui-ci doit contenir un tableau d'objets JSON qui décrivent les règles.",
      "modified": false
   },
   {
      "id": "   The provided path can be an absolute or relative path to a file.  The file should have\n   a single array with JSON objects inside describing the rules.  The JSON Base Object is \n   omitted and only the square brackets and associated child object are required in the file.  \n\n   Valid json file example:\n   [\n     {\n       \"protocol\": \"tcp\",\n       \"destination\": \"10.244.1.18\",\n       \"ports\": \"3306\"\n     }\n   ]",
      "translation": "   Le chemin donné peut être un chemin absolu ou relatif vers un fichier.  Le fichier doit contenir\n   un tableau d'objets JSON qui décrivent les règles.  L'objet racine JSON est \n   omis et seulement les crochets et objets enfants associés sont requis dans le fichier.  \n\n   Exemple de JSON valide:\n   [\n     {\n       \"protocol\": \"tcp\",\n       \"destination\": \"10.244.1.18\",\n       \"ports\": \"3306\"\n     }\n   ]",
      "modified": false
   },
   {
      "id": "   View allowable quotas with 'CF_NAME quotas'",
      "translation": "Voir les quotas admissibles avec 'CF_NAME quotas'",
      "modified": false
   },
   {
      "id": "   [-i NUM_INSTANCES] [-k DISK] [-m MEMORY] [-n HOST] [-p PATH] [-s STACK] [-t TIMEOUT]\n",
      "translation": "   [-i NOMBRES_INSTANCES] [-k DISC] [-m MEMOIRE] [-n HÔTE] [-p CHEMIN] [-s PILE] [-t TEMPS_EXPIRATION]\n",
      "modified": false
   },
   {
      "id": " added as '",
      "translation": " added as '",
      "modified": false
   },
   {
      "id": " does not exist as a repo",
      "translation": " does not exist as a repo",
      "modified": false
   },
   {
      "id": " is already started",
      "translation": " est déjà démarré",
      "modified": false
   },
   {
      "id": " is already stopped",
      "translation": " est déjà arrêté",
      "modified": false
   },
   {
      "id": " is empty",
      "translation": " est vide",
      "modified": false
   },
   {
      "id": " is not a valid url, please provide a url, e.g. http://your_repo.com",
      "translation": " is not a valid url, please provide a url, e.g. http://your_repo.com",
      "modified": false
   },
   {
      "id": " is not available in repo '",
      "translation": " is not available in repo '",
      "modified": false
   },
   {
      "id": " is not responding. Please make sure it is a valid plugin repo.",
      "translation": " is not responding. Please make sure it is a valid plugin repo.",
      "modified": false
   },
   {
      "id": " not found",
      "translation": " pas trouvé",
      "modified": false
   },
   {
      "id": " removed from list of repositories",
      "translation": " removed from list of repositories",
      "modified": false
   },
   {
      "id": "\"Plugins\" object not found in the responded data.",
      "translation": "\"Plugins\" object not found in the responded data.",
      "modified": false
   },
   {
      "id": ") already exists.",
      "translation": ") already exists.",
      "modified": false
   },
   {
      "id": "A command line tool to interact with Cloud Foundry",
      "translation": "Un outil de ligne de commande pour interagir avec Cloud Foundry",
      "modified": false
   },
   {
      "id": "ADD/REMOVE PLUGIN",
      "translation": "PLUGIN",
      "modified": true
   },
   {
      "id": "ADD/REMOVE PLUGIN REPOSITORY",
      "translation": "ADD/REMOVE PLUGIN REPOSITORY",
      "modified": false
   },
   {
      "id": "ADVANCED",
      "translation": "AVANCÉE",
      "modified": false
   },
   {
      "id": "API endpoint",
      "translation": "Endpoint de l'API",
      "modified": false
   },
   {
      "id": "API endpoint (e.g. https://api.example.com)",
      "translation": "endpoint de l'API (par exemple https://api.example.com)",
      "modified": false
   },
   {
      "id": "API endpoint:",
      "translation": "Endpoint de l'API:",
      "modified": false
   },
   {
      "id": "API endpoint: {{.ApiEndpoint}}",
      "translation": "Endpoint de l'API: {{.ApiEndpoint}}",
      "modified": false
   },
   {
      "id": "API endpoint: {{.ApiEndpoint}} (API version: {{.ApiVersion}})",
      "translation": "Endpoint de l'API : {{.ApiEndpoint}} (version de l'API: {{.ApiVersion}})",
      "modified": false
   },
   {
      "id": "API endpoint: {{.Endpoint}}",
      "translation": "Endpoint de l'API: {{.Endpoint}}",
      "modified": false
   },
   {
      "id": "APPS",
      "translation": "APPS",
      "modified": false
   },
   {
      "id": "Acquiring running security groups as '{{.username}}'",
      "translation": "Acquiring running security groups as '{{.username}}'",
      "modified": false
   },
   {
      "id": "Acquiring staging security group as {{.username}}",
      "translation": "Acquiring staging security group as {{.username}}",
      "modified": false
   },
   {
      "id": "Add a new plugin repository",
      "translation": "Add a new plugin repository",
      "modified": false
   },
   {
      "id": "Add a url route to an app",
      "translation": "Ajouter une route URL pour une application",
      "modified": false
   },
   {
      "id": "Adding route {{.URL}} to app {{.AppName}} in org {{.OrgName}} / space {{.SpaceName}} as {{.Username}}...",
      "translation": "Ajout de la route {{.URL}} à l'application {{.AppName}} dans {{.OrgName}} / {{.SpaceName}} en tant que {{.Username}}...",
      "modified": false
   },
   {
      "id": "Alias `{{.Command}}` in the plugin being installed is a native CF command/alias.  Rename the `{{.Command}}` command in the plugin being installed in order to enable its installation and use.",
      "translation": "L'alias `{{.Command}}` dans le plugin en cours d'installation est une commande/un alias CF natif.  Renommez la commande `{{.Command}}` dans le plugin afin d'activer son installation.",
      "modified": false
   },
   {
      "id": "Alias `{{.Command}}` is a command/alias in plugin '{{.PluginName}}'.  You could try uninstalling plugin '{{.PluginName}}' and then install this plugin in order to invoke the `{{.Command}}` command.  However, you should first fully understand the impact of uninstalling the existing '{{.PluginName}}' plugin.",
      "translation": "L'alias `{{.Command}}` est une commande/alias du plugin '{{.PluginName}}'.  Vous pouvez tenter de désinstaller le plugin '{{.PluginName}}' puis installer ce plugin afin d'exécuter la commande `{{.Command}}`.  Néanmoins, vous devriez d'abord comprendre l'impact de la désinstallation du plugin '{{.PluginName}}'.",
      "modified": true
   },
   {
      "id": "All plans of the service are already accessible for all orgs",
      "translation": "Tous les plans pour ce service sont déjà accessibles pour toutes les orgs",
      "modified": false
   },
   {
      "id": "All plans of the service are already accessible for this org",
      "translation": "Tous les plans pour ce service sont déjà accessibles pour cette org",
      "modified": true
   },
   {
      "id": "All plans of the service are already inaccessible for all orgs",
      "translation": "Tous les plans pour ce service sont déjà inaccessibles pour toutes les orgs",
      "modified": false
   },
   {
      "id": "All plans of the service are already inaccessible for this org",
      "translation": "Tous les plans pour ce service sont déjà inaccessibles pour cette org",
      "modified": true
   },
   {
      "id": "Also delete any mapped routes",
      "translation": "Supprimer également toutes les routes assignées",
      "modified": false
   },
   {
      "id": "An org must be targeted before targeting a space",
      "translation": "Un organisation doit être ciblée avant de cibler un espace",
      "modified": false
   },
   {
      "id": "App ",
      "translation": "App ",
      "modified": false
   },
   {
      "id": "App name is a required field",
      "translation": "Nom de l'application est un champ obligatoire",
      "modified": false
   },
   {
      "id": "App {{.AppName}} does not exist.",
      "translation": "App {{.AppName}} n'existe pas.",
      "modified": false
   },
   {
      "id": "App {{.AppName}} is a worker, skipping route creation",
      "translation": "App {{.AppName}} est un worker, pas de création de routes",
      "modified": false
   },
   {
      "id": "App {{.AppName}} is already bound to {{.ServiceName}}.",
      "translation": "App {{.AppName}} est déjà liée à {{.ServiceName}}.",
      "modified": false
   },
   {
      "id": "Append API request diagnostics to a log file",
      "translation": "Ajouter les diagnostiques de la requête d'API à un fichier de logs",
      "modified": false
   },
   {
      "id": "Apps:",
      "translation": "Apps:",
      "modified": false
   },
   {
      "id": "Assign a quota to an org",
      "translation": "Attribuer un quota à une org",
      "modified": false
   },
   {
      "id": "Assign a space quota definition to a space",
      "translation": "Attribuer une définition de quota d'espace à un espace",
      "modified": false
   },
   {
      "id": "Assign a space role to a user",
      "translation": "Attribuer un rôle d'espace à un utilisateur",
      "modified": false
   },
   {
      "id": "Assign an org role to a user",
      "translation": "Attribuer un rôle d'org à un utilisateur",
      "modified": false
   },
   {
      "id": "Assigned Value",
      "translation": "Valeur attribuée",
      "modified": false
   },
   {
      "id": "Assigning role {{.Role}} to user {{.TargetUser}} in org {{.TargetOrg}} / space {{.TargetSpace}} as {{.CurrentUser}}...",
      "translation": "Affectation du rôle {{.Role}} à l'utilisateur {{.TargetUser}} de l'org {{.TargetOrg}} / espace {{.TargetSpace}} en tant que {{.CurrentUser}}...",
      "modified": false
   },
   {
      "id": "Assigning role {{.Role}} to user {{.TargetUser}} in org {{.TargetOrg}} as {{.CurrentUser}}...",
      "translation": "Affectation du rôle {{.Role}} à l'utilisateur {{.TargetUser}} de l'org {{.TargetOrg}} en tant que {{.CurrentUser}}...",
      "modified": false
   },
   {
      "id": "Assigning security group {{.security_group}} to space {{.space}} in org {{.organization}} as {{.username}}...",
      "translation": "Affectation du groupe de sécurité {{.security_group}} à l'espace {{.space}} dans l'org {{.organization}} en tant que {{.username}}...",
      "modified": false
   },
   {
      "id": "Assigning space quota {{.QuotaName}} to space {{.SpaceName}} as {{.Username}}...",
      "translation": "Affectation d'un quota d'espace {{.QuotaName}} à l'espace {{.SpaceName}} en tant que {{.Username}}...",
      "modified": false
   },
   {
      "id": "Attempting to download binary file from internet address...",
      "translation": "Attempting to download binary file from internet address...",
      "modified": false
   },
   {
      "id": "Attempting to migrate {{.ServiceInstanceDescription}}...",
      "translation": "Tentative de migration {{.ServiceInstanceDescription}}...",
      "modified": false
   },
   {
      "id": "Attention: The plan `{{.PlanName}}` of service `{{.ServiceName}}` is not free.  The instance `{{.ServiceInstanceName}}` will incur a cost.  Contact your administrator if you think this is in error.",
      "translation": "Attention: Le plan `{{.PlanName}}` du service `{{.ServiceName}}` n'est pas gratuit.  L'instance `{{.ServiceInstanceName}}` occasionnera un coût.  Contactez votre administrateur si vous pensez que c'est une erreur.",
      "modified": false
   },
   {
      "id": "Authenticate user non-interactively",
      "translation": "Authentifier l'utilisateur de manière non-interactive",
      "modified": false
   },
   {
      "id": "Authenticating...",
      "translation": "Authentification en cours ...",
      "modified": false
   },
   {
      "id": "Authentication has expired.  Please log back in to re-authenticate.\n\nTIP: Use `cf login -a \u003cendpoint\u003e -u \u003cuser\u003e -o \u003corg\u003e -s \u003cspace\u003e` to log back in and re-authenticate.",
      "translation": "L'authentication a expiré.  Authentifiez vous à nouveau.\n\nCONSEIL: Utilisez `cf login -a \u003cendpoint\u003e -u \u003cutilisateur\u003e -o \u003corg\u003e -s \u003cespace\u003e` pour vous réauthentifier.",
      "modified": false
   },
   {
      "id": "BILLING MANAGER",
      "translation": "RESPONSABLE DE FACTURATION",
      "modified": false
   },
   {
      "id": "BUILD TIME:",
      "translation": "TEMPS DE COMPILATION:",
      "modified": false
   },
   {
      "id": "BUILDPACKS",
      "translation": "BUILDPACKS",
      "modified": false
   },
   {
      "id": "Bind a security group to a space",
      "translation": "Lier un groupe de sécurité à un espace",
      "modified": false
   },
   {
      "id": "Bind a security group to the list of security groups to be used for running applications",
      "translation": "Lier un groupe de sécurité à la liste des groupes de sécurité à utiliser pour exécuter des applications",
      "modified": false
   },
   {
      "id": "Bind a security group to the list of security groups to be used for staging applications",
      "translation": "Lier un groupe de sécurité à la liste des groupes de sécurité à utiliser pour activer des applications",
      "modified": false
   },
   {
      "id": "Bind a service instance to an app",
      "translation": "Lier une instance de service à une application",
      "modified": false
   },
   {
      "id": "Binding between {{.InstanceName}} and {{.AppName}} did not exist",
      "translation": "La liaison entre {{.InstanceName}} et {{.AppName}} n'existait pas",
      "modified": false
   },
   {
      "id": "Binding security group {{.security_group}} to defaults for running as {{.username}}",
      "translation": "Liaison du groupe de sécurité {{.security_group}} aux préférences par défaut pour l'éxécution en tant que {{.username}}",
      "modified": false
   },
   {
      "id": "Binding security group {{.security_group}} to staging as {{.username}}",
      "translation": "Liaison du groupe de sécurité {{.security_group}} pour l'activation en tant que {{.username}}",
      "modified": false
   },
   {
      "id": "Binding service {{.ServiceInstanceName}} to app {{.AppName}} in org {{.OrgName}} / space {{.SpaceName}} as {{.CurrentUser}}...",
      "translation": "Liaison du service {{.ServiceInstanceName}} à l'app {{.AppName}} de l'org {{.OrgName}} / espace {{.SpaceName}} en tant que {{.CurrentUser}}...",
      "modified": false
   },
   {
      "id": "Binding service {{.ServiceName}} to app {{.AppName}} in org {{.OrgName}} / space {{.SpaceName}} as {{.Username}}...",
      "translation": "Liaison du service {{.ServiceName}} à l'app {{.AppName}} de l'org {{.OrgName}} / espace {{.SpaceName}} en tant que {{.Username}}...",
      "modified": false
   },
   {
      "id": "Binding {{.URL}} to {{.AppName}}...",
      "translation": "Liaison de {{.URL}} à {{.AppName}}...",
      "modified": false
   },
   {
      "id": "Buildpack {{.BuildpackName}} already exists",
      "translation": "Le buildpack {{.BuildpackName}} existe déjà",
      "modified": false
   },
   {
      "id": "Buildpack {{.BuildpackName}} does not exist.",
      "translation": "Le buildpack {{.BuildpackName}} n'existe pas.",
      "modified": false
   },
   {
      "id": "Byte quantity must be an integer with a unit of measurement like M, MB, G, or GB",
      "translation": "La quantité d'octets doit être un entier positif avec une unité de mesure comme M, MB, G ou B",
      "modified": true
   },
   {
      "id": "CF_NAME add-plugin-repo [REPO_NAME] [URL]\n\nEXAMPLE:\n   cf add-plugin-repo PrivateRepo http://myprivaterepo.com/repo/\n",
      "translation": "CF_NAME add-plugin-repo [REPO_NAME] [URL]\n\nEXAMPLE:\n   cf add-plugin-repo PrivateRepo http://myprivaterepo.com/repo/\n",
      "modified": false
   },
   {
      "id": "CF_NAME api [URL]",
      "translation": "CF_NAME api [URL]",
      "modified": false
   },
   {
      "id": "CF_NAME app APP_NAME",
      "translation": "CF_NAME app APP",
      "modified": true
   },
   {
      "id": "CF_NAME auth USERNAME PASSWORD\n\n",
      "translation": "CF_NAME auth NOM_UTILISATEUR MOT_DE_PASSE\n\n",
      "modified": false
   },
   {
      "id": "CF_NAME bind-running-security-group SECURITY_GROUP",
      "translation": "CF_NAME bind-running-security-group GROUPE_SECURITE",
      "modified": false
   },
   {
      "id": "CF_NAME bind-security-group SECURITY_GROUP ORG SPACE",
      "translation": "CF_NAME bind-security-group GROUPE_SECURITE ORG ESPACE",
      "modified": false
   },
   {
      "id": "CF_NAME bind-service APP_NAME SERVICE_INSTANCE",
      "translation": "CF_NAME bind service APP INSTANCE_SERVICE",
      "modified": true
   },
   {
      "id": "CF_NAME bind-staging-security-group SECURITY_GROUP",
      "translation": "CF_NAME bind-staging-security-group GROUPE_SECURITE",
      "modified": false
   },
   {
      "id": "CF_NAME buildpacks",
      "translation": "CF_NAME buildpacks",
      "modified": false
   },
   {
      "id": "CF_NAME check-route HOST DOMAIN",
      "translation": "CF_NAME check-route HOTE DOMAINE",
      "modified": false
   },
   {
      "id": "CF_NAME config [--async-timeout TIMEOUT_IN_MINUTES] [--trace true | false | path/to/file] [--color true | false] [--locale (LOCALE | CLEAR)]",
      "translation": "CF_NAME config [- async-timeout TIMEOUT_EN_MINUTES] [- tracer true | false | chemin/vers/fichier] [-color true | false] [--locale (LOCALE | CLEAR)]",
      "modified": true
   },
   {
      "id": "CF_NAME create-app-manifest APP [-p /path/to/\u003capp-name\u003e-manifest.yml ]",
      "translation": "CF_NAME create-app-manifest [-p /path/to/\u003capp-name\u003e-manifest.yml ]",
      "modified": true
   },
   {
      "id": "CF_NAME create-buildpack BUILDPACK PATH POSITION [--enable|--disable]",
      "translation": "CF_NAME create-buildpack BUILDPACK CHEMIN POSITION [--enable|--disable]",
      "modified": false
   },
   {
      "id": "CF_NAME create-domain ORG DOMAIN",
      "translation": "CF_NAME create-domain ORG DOMAINE",
      "modified": false
   },
   {
      "id": "CF_NAME create-org ORG",
      "translation": "CF_NAME create-org ORG",
      "modified": false
   },
   {
      "id": "CF_NAME create-quota QUOTA [-m TOTAL_MEMORY] [-i INSTANCE_MEMORY] [-r ROUTES] [-s SERVICE_INSTANCES] [--allow-paid-service-plans]",
      "translation": "CF_NAME create-quota QUOTA [-m MÉMOIRE_TOTALE] [-i MÉMOIRE_INSTANCE] [-r ROUTES] [-s INSTANCES_DE_SERVICES] [--allow-paid-service-plans]",
      "modified": true
   },
   {
      "id": "CF_NAME create-route SPACE DOMAIN [-n HOSTNAME]",
      "translation": "CF_NAME create-route ESPACE DOMAINE [-n HÔTE]",
      "modified": false
   },
   {
      "id": "CF_NAME create-security-group SECURITY_GROUP PATH_TO_JSON_RULES_FILE",
      "translation": "CF_NAME create-security-group GROUPE_SECURITE CHEMIN_VERS_FICHIER_REGLES_JSON",
      "modified": false
   },
   {
      "id": "CF_NAME create-service SERVICE PLAN SERVICE_INSTANCE\n\nEXAMPLE:\n   CF_NAME create-service dbaas silver mydb\n\nTIP:\n   Use 'CF_NAME create-user-provided-service' to make user-provided services available to cf apps",
      "translation": "CF_NAME create-service SERVICE PLAN INSTANCE_DE_SERVICE\n\nExemple: CF_NAME create-service cleardb spark clear-db-mine\n\n:CONSEIL:\n   Utilisez 'CF_NAME create-user-provided-service' pour rendre disponibles aux applications cf, les services fournis par l'utilisateur",
      "modified": true
   },
   {
      "id": "CF_NAME create-service-auth-token LABEL PROVIDER TOKEN",
      "translation": "CF_NAME create-service-auth-token LABEL PROVIDER TOKEN",
      "modified": false
   },
   {
      "id": "CF_NAME create-service-broker SERVICE_BROKER USERNAME PASSWORD URL",
      "translation": "CF_NAME create-service-broker SERVICE_BROKER NOM_UTILISATEUR MOT_DE_PASSE URL",
      "modified": false
   },
   {
      "id": "CF_NAME create-service-key SERVICE_INSTANCE SERVICE_KEY\n\nEXAMPLE:\n   CF_NAME create-service-key mydb mykey",
      "translation": "CF_NAME create-service-key SERVICE_INSTANCE SERVICE_KEY\n\nEXAMPLE:\n   CF_NAME create-service-key mydb mykey",
      "modified": false
   },
   {
      "id": "CF_NAME create-shared-domain DOMAIN",
      "translation": "CF_NAME create-shared-domain DOMAINE",
      "modified": false
   },
   {
      "id": "CF_NAME create-space SPACE [-o ORG] [-q SPACE-QUOTA]",
      "translation": "CF_NAME create-space SPACE [-o ORG] [-q QUOTA-ESPACE]",
      "modified": true
   },
   {
      "id": "CF_NAME create-space-quota QUOTA [-i INSTANCE_MEMORY] [-m MEMORY] [-r ROUTES] [-s SERVICE_INSTANCES] [--allow-paid-service-plans]",
      "translation": "CF_NAME create-space-quota QUOTA [-i MEMOIRE_INSTANCE] [-m MEMOIRE [-r ROUTES] [-s SERVICE_INSTANCES] [--allow-paid-service-plans]",
      "modified": false
   },
   {
      "id": "CF_NAME create-user USERNAME PASSWORD",
      "translation": "CF_NAME create-user NOM_UTILISATEUR MOT_DE_PASSE",
      "modified": false
   },
   {
      "id": "CF_NAME create-user-provided-service SERVICE_INSTANCE [-p CREDENTIALS] [-l SYSLOG-DRAIN-URL]\n\n   Pass comma separated credential parameter names to enable interactive mode:\n   CF_NAME create-user-provided-service SERVICE_INSTANCE -p \"comma, separated, parameter, names\"\n\n   Pass credential parameters as JSON to create a service non-interactively:\n   CF_NAME create-user-provided-service SERVICE_INSTANCE -p '{\"name\":\"value\",\"name\":\"value\"}'\n\nEXAMPLE \n      CF_NAME create-user-provided-service my-db-mine -p \"username, password\"\n      CF_NAME create-user-provided-service my-drain-service -l syslog://example.com\n\n   Linux/Mac:\n      CF_NAME create-user-provided-service my-db-mine -p '{\"username\":\"admin\",\"password\":\"pa55woRD\"}'\n\n   Windows Command Line\n      CF_NAME create-user-provided-service my-db-mine -p \"{\\\"username\\\":\\\"admin\\\",\\\"password\\\":\\\"pa55woRD\\\"}\"\n\n   Windows PowerShell\n      CF_NAME create-user-provided-service my-db-mine -p '{\\\"username\\\":\\\"admin\\\",\\\"password\\\":\\\"pa55woRD\\\"}'\n",
      "translation": "CF_NAME create-user-provided-service SERVICE_INSTANCE [-p CREDENTIALS] [-l SYSLOG-DRAIN-URL]\n\n   Pass comma separated credential parameter names to enable interactive mode:\n   CF_NAME create-user-provided-service SERVICE_INSTANCE -p \"comma, separated, parameter, names\"\n\n   Pass credential parameters as JSON to create a service non-interactively:\n   CF_NAME create-user-provided-service SERVICE_INSTANCE -p '{\"name\":\"value\",\"name\":\"value\"}'\n\nEXAMPLE:\n   CF_NAME create-user-provided-service oracle-db-mine -p \"username, password\"\n   CF_NAME create-user-provided-service oracle-db-mine -p '{\"username\":\"admin\",\"password\":\"pa55woRD\"}'\n   CF_NAME create-user-provided-service my-drain-service -l syslog://example.com\n",
      "modified": true
   },
   {
      "id": "CF_NAME curl PATH [-iv] [-X METHOD] [-H HEADER] [-d DATA] [--output FILE]",
      "translation": "CF_NAME curl PATH [-iv] [-X METHOD] [-H HEADER] [-d DATA] [--output FILE]",
      "modified": false
   },
   {
      "id": "CF_NAME delete APP_NAME [-f -r]",
      "translation": "CF_NAME delete APP [-f -r]",
      "modified": true
   },
   {
      "id": "CF_NAME delete-buildpack BUILDPACK [-f]",
      "translation": "CF_NAME delete-buildpack BUILDPACK [-f]",
      "modified": false
   },
   {
      "id": "CF_NAME delete-domain DOMAIN [-f]",
      "translation": "CF_NAME delete-domain DOMAINE [-f]",
      "modified": false
   },
   {
      "id": "CF_NAME delete-org ORG [-f]",
      "translation": "CF_NAME delete-org ORG [-f]",
      "modified": false
   },
   {
      "id": "CF_NAME delete-orphaned-routes [-f]",
      "translation": "CF_NAME delete-orphaned-routes [-f]",
      "modified": false
   },
   {
      "id": "CF_NAME delete-quota QUOTA [-f]",
      "translation": "CF_NAME delete-quota QUOTA [-f]",
      "modified": false
   },
   {
      "id": "CF_NAME delete-route DOMAIN [-n HOSTNAME] [-f]",
      "translation": "CF_NAME delete-route DOMAIN [-n HÔTE] [-f]",
      "modified": false
   },
   {
      "id": "CF_NAME delete-security-group SECURITY_GROUP [-f]",
      "translation": "CF_NAME delete-security-group SECURITY_GROUP [-f]",
      "modified": false
   },
   {
      "id": "CF_NAME delete-service SERVICE_INSTANCE [-f]",
      "translation": "CF_NAME delete-service SERVICE_INSTANCE [-f]",
      "modified": false
   },
   {
      "id": "CF_NAME delete-service-auth-token LABEL PROVIDER [-f]",
      "translation": "CF_NAME delete-service-auth-token LABEL PROVIDER [-f]",
      "modified": false
   },
   {
      "id": "CF_NAME delete-service-broker SERVICE_BROKER [-f]",
      "translation": "CF_NAME delete-service-broker SERVICE_BROKER [-f]",
      "modified": false
   },
   {
      "id": "CF_NAME delete-service-key SERVICE_INSTANCE SERVICE_KEY [-f]\n\nEXAMPLE:\n   CF_NAME delete-service-key mydb mykey",
      "translation": "CF_NAME delete-service-key SERVICE_INSTANCE SERVICE_KEY [-f]\n\nÉXAMPLE:\n   CF_NAME delete-service-key mydb mykey",
      "modified": false
   },
   {
      "id": "CF_NAME delete-shared-domain DOMAIN [-f]",
      "translation": "CF_NAME delete-shared-domain DOMAINE [-f]",
      "modified": false
   },
   {
      "id": "CF_NAME delete-space SPACE [-f]",
      "translation": "CF_NAME delete-space SPACE [-f]",
      "modified": false
   },
   {
      "id": "CF_NAME delete-space-quota SPACE-QUOTA-NAME",
      "translation": "CF_NAME delete-space-quota SPACE-QUOTA-NAME",
      "modified": false
   },
   {
      "id": "CF_NAME delete-user USERNAME [-f]",
      "translation": "CF_NAME delete-user NOM_UTILISATEUR [-f]",
      "modified": false
   },
   {
      "id": "CF_NAME disable-feature-flag FEATURE_NAME",
      "translation": "CF_NAME disable-feature-flag FEATURE_NAME",
      "modified": false
   },
   {
      "id": "CF_NAME enable-feature-flag FEATURE_NAME",
      "translation": "CF_NAME enable-feature-flag FEATURE_NAME",
      "modified": false
   },
   {
      "id": "CF_NAME env APP_NAME",
      "translation": "CF_NAME env APP",
      "modified": true
   },
   {
      "id": "CF_NAME events APP_NAME",
      "translation": "CF_NAME events APP",
      "modified": true
   },
   {
      "id": "CF_NAME feature-flag FEATURE_NAME",
      "translation": "CF_NAME feature-flag FEATURE_NAME",
      "modified": false
   },
   {
      "id": "CF_NAME feature-flags",
      "translation": "CF_NAME feature-flags",
      "modified": false
   },
   {
      "id": "CF_NAME files APP_NAME [PATH] [-i INSTANCE]",
      "translation": "CF_NAME files APP [PATH]",
      "modified": true
   },
   {
      "id": "CF_NAME install-plugin URL or LOCAL-PATH/TO/PLUGIN [-r REPO_NAME]\n\nThe command will download the plugin binary from repository if '-r' is provided\n\nEXAMPLE:\n   cf install-plugin https://github.com/cf-experimental/plugin-foobar\n   cf install-plugin ~/Downloads/plugin-foobar\n   cf install-plugin plugin-echo -r My-Repo \n",
      "translation": "CF_NAME install-plugin CHEMIN/VERS/PLUGIN",
      "modified": true
   },
   {
      "id": "CF_NAME list-plugin-repos",
      "translation": "CF_NAME list-plugin-repo",
      "modified": true
   },
   {
      "id": "CF_NAME login [-a API_URL] [-u USERNAME] [-p PASSWORD] [-o ORG] [-s SPACE]\n\n",
      "translation": "CF_NAME login [-a API_URL] [-u UTILISATEUR] [-p MOT_DE_PASSE] [-o ORG] [-s ESPACE]\n\n",
      "modified": false
   },
   {
      "id": "CF_NAME logout",
      "translation": "CF_NAME logout",
      "modified": false
   },
   {
      "id": "CF_NAME logs APP_NAME",
      "translation": "CF_NAME logs APP",
      "modified": true
   },
   {
      "id": "CF_NAME map-route APP_NAME DOMAIN [-n HOSTNAME]",
      "translation": "CF_NAME map-route APP DOMAIN [-n HÔTE]",
      "modified": true
   },
   {
      "id": "CF_NAME migrate-service-instances v1_SERVICE v1_PROVIDER v1_PLAN v2_SERVICE v2_PLAN\n\n",
      "translation": "CF_NAME migrate-service-instances v1_SERVICE v1_PROVIDER v1_PLAN v2_SERVICE v2_PLAN\n\n",
      "modified": false
   },
   {
      "id": "CF_NAME oauth-token",
      "translation": "CF_NAME oauth-token",
      "modified": false
   },
   {
      "id": "CF_NAME org ORG",
      "translation": "CF_NAME org ORG",
      "modified": false
   },
   {
      "id": "CF_NAME org-users ORG",
      "translation": "CF_NAME org-users ORG",
      "modified": false
   },
   {
      "id": "CF_NAME passwd",
      "translation": "CF_NAME passwd",
      "modified": false
   },
   {
      "id": "CF_NAME plugins",
      "translation": "CF_NAME plugins",
      "modified": false
   },
   {
      "id": "CF_NAME purge-service-offering SERVICE [-p PROVIDER]",
      "translation": "CF_NAME purge-service-offering SERVICE [-p PROVIDER]",
      "modified": false
   },
   {
      "id": "CF_NAME quota QUOTA",
      "translation": "CF_NAME quota QUOTA",
      "modified": false
   },
   {
      "id": "CF_NAME quotas",
      "translation": "CF_NAME quotas",
      "modified": false
   },
   {
      "id": "CF_NAME remove-plugin-repo [REPO_NAME] [URL]\n\nEXAMPLE:\n   cf remove-plugin-repo PrivateRepo\n",
      "translation": "CF_NAME remove-plugin-repo [REPO_NAME] [URL]\n\nEXAMPLE:\n   cf remove-plugin-repo PrivateRepo\n",
      "modified": false
   },
   {
      "id": "CF_NAME rename APP_NAME NEW_APP_NAME",
      "translation": "CF_NAME rename NOM_APP NOUVEAU_NOM_APP",
      "modified": false
   },
   {
      "id": "CF_NAME rename-buildpack BUILDPACK_NAME NEW_BUILDPACK_NAME",
      "translation": "CF_NAME rename-buildpack NOM_BUILDPACK NOUVEAU_NOM_BUILDPACK",
      "modified": false
   },
   {
      "id": "CF_NAME rename-org ORG NEW_ORG",
      "translation": "CF_NAME rename-org ORG NOUVELLE_ORG",
      "modified": false
   },
   {
      "id": "CF_NAME rename-service SERVICE_INSTANCE NEW_SERVICE_INSTANCE",
      "translation": "CF_NAME rename-service INSTANCE_DE_SERVICE NOUVELLE_INSTANCE_DE_SERVICE",
      "modified": false
   },
   {
      "id": "CF_NAME rename-service-broker SERVICE_BROKER NEW_SERVICE_BROKER",
      "translation": "CF_NAME rename-service-broker SERVICE_BROKER NOUVEAU_SERVICE_BROKER",
      "modified": false
   },
   {
      "id": "CF_NAME rename-space SPACE NEW_SPACE",
      "translation": "CF_NAME rename-space ESPACE NOUVEL_ESPACE",
      "modified": false
   },
   {
      "id": "CF_NAME repo-plugins\n\nEXAMPLE:\n   cf repo-plugins [-r REPO_NAME]\n",
      "translation": "CF_NAME repo-plugins\n\nEXAMPLE:\n   cf repo-plugins\n",
      "modified": true
   },
   {
      "id": "CF_NAME restage APP_NAME",
      "translation": "CF_NAME restage APP",
      "modified": true
   },
   {
      "id": "CF_NAME restart APP_NAME",
      "translation": "CF_NAME restart APP",
      "modified": true
   },
   {
      "id": "CF_NAME restart-app-instance APP_NAME INDEX",
      "translation": "CF_NAME restart-app-instance APP INDEX",
      "modified": true
   },
   {
      "id": "CF_NAME running-environment-variable-group",
      "translation": "CF_NAME running-environment-variable-group",
      "modified": true
   },
   {
      "id": "CF_NAME scale APP_NAME [-i INSTANCES] [-k DISK] [-m MEMORY] [-f]",
      "translation": "CF_NAME scale APP [-i INSTANCES] [-k DISC] [-m MEMOIRE] [-f]",
      "modified": true
   },
   {
      "id": "CF_NAME security-group SECURITY_GROUP",
      "translation": "CF_NAME security-group SECURITY_GROUP",
      "modified": false
   },
   {
      "id": "CF_NAME service SERVICE_INSTANCE",
      "translation": "CF_NAME service SERVICE_INSTANCE",
      "modified": false
   },
   {
      "id": "CF_NAME service-auth-tokens",
      "translation": "CF_NAME service-auth-tokens",
      "modified": false
   },
   {
      "id": "CF_NAME service-key SERVICE_INSTANCE SERVICE_KEY\n\nEXAMPLE:\n   CF_NAME service-key mydb mykey",
      "translation": "CF_NAME service-key SERVICE_INSTANCE SERVICE_KEY\n\nÉXAMPLE:\n   CF_NAME service-key mydb mykey",
      "modified": false
   },
   {
      "id": "CF_NAME service-keys SERVICE_INSTANCE\n\nEXAMPLE:\n   CF_NAME service-keys mydb",
      "translation": "CF_NAME service-keys SERVICE_INSTANCE\n\nÉXAMPLE:\n   CF_NAME service-keys mydb",
      "modified": false
   },
   {
      "id": "CF_NAME set-env APP_NAME ENV_VAR_NAME ENV_VAR_VALUE",
      "translation": "CF_NAME set-env APP NOM VALEUR",
      "modified": true
   },
   {
      "id": "CF_NAME set-org-role USERNAME ORG ROLE\n\n",
      "translation": "CF_NAME set-org-role NOM_UTILISATEUR ORG RÔLE\n\n",
      "modified": false
   },
   {
      "id": "CF_NAME set-quota ORG QUOTA\n\n",
      "translation": "CF_NAME set-quota ORG QUOTA\n\n",
      "modified": false
   },
   {
      "id": "CF_NAME set-running-environment-variable-group '{\"name\":\"value\",\"name\":\"value\"}'",
      "translation": "CF_NAME set-running-environment-variable-group '{\"name\":\"value\",\"name\":\"value\"}'",
      "modified": false
   },
   {
      "id": "CF_NAME set-space-quota SPACE-NAME SPACE-QUOTA-NAME",
      "translation": "CF_NAME set-space-quota SPACE-NAME SPACE-QUOTA-NAME",
      "modified": false
   },
   {
      "id": "CF_NAME set-space-role USERNAME ORG SPACE ROLE\n\n",
      "translation": "CF_NAME set-espace-role NOM_UTILISATEUR ORG ESPACE RÔLE\n\n",
      "modified": false
   },
   {
      "id": "CF_NAME set-staging-environment-variable-group '{\"name\":\"value\",\"name\":\"value\"}'",
      "translation": "CF_NAME set-staging-environment-variable-group '{\"name\":\"value\",\"name\":\"value\"}'",
      "modified": false
   },
   {
      "id": "CF_NAME share-private-domain ORG DOMAIN",
      "translation": "CF_NAME share-private-domain ORG DOMAIN",
      "modified": false
   },
   {
      "id": "CF_NAME space SPACE",
      "translation": "CF_NAME space ESPACE",
      "modified": false
   },
   {
      "id": "CF_NAME space-quota SPACE_QUOTA_NAME",
      "translation": "CF_NAME space-quota SPACE_QUOTA_NAME",
      "modified": false
   },
   {
      "id": "CF_NAME space-quotas",
      "translation": "CF_NAME space-quotas",
      "modified": false
   },
   {
      "id": "CF_NAME space-users ORG SPACE",
      "translation": "CF_NAME space-users ORG ESPACE",
      "modified": false
   },
   {
      "id": "CF_NAME spaces",
      "translation": "CF_NAME spaces",
      "modified": false
   },
   {
      "id": "CF_NAME stack STACK_NAME",
      "translation": "CF_NAME stack STACK_NAME",
      "modified": false
   },
   {
      "id": "CF_NAME stacks",
      "translation": "CF_NAME stacks",
      "modified": false
   },
   {
      "id": "CF_NAME staging-environment-variable-group",
      "translation": "CF_NAME staging-environment-variable-group",
      "modified": false
   },
   {
      "id": "CF_NAME start APP_NAME",
      "translation": "CF_NAME start APP",
      "modified": true
   },
   {
      "id": "CF_NAME stop APP_NAME",
      "translation": "CF_NAME stop APP",
      "modified": true
   },
   {
      "id": "CF_NAME target [-o ORG] [-s SPACE]",
      "translation": "CF_NAME target [-o ORG] [-s ESPACE]",
      "modified": false
   },
   {
      "id": "CF_NAME unbind-running-security-group SECURITY_GROUP",
      "translation": "CF_NAME unbind-running-security-group SECURITY_GROUP",
      "modified": false
   },
   {
      "id": "CF_NAME unbind-security-group SECURITY_GROUP ORG SPACE",
      "translation": "CF_NAME unbind-security-group SECURITY_GROUP ORG SPACE",
      "modified": false
   },
   {
      "id": "CF_NAME unbind-service APP_NAME SERVICE_INSTANCE",
      "translation": "CF_NAME unbind-service APP INSTANCE_DE_SERVICE",
      "modified": true
   },
   {
      "id": "CF_NAME unbind-staging-security-group SECURITY_GROUP",
      "translation": "CF_NAME unbind-staging-security-group SECURITY_GROUP",
      "modified": false
   },
   {
      "id": "CF_NAME uninstall-plugin PLUGIN-NAME",
      "translation": "CF_NAME uninstall-plugin PLUGIN-NAME",
      "modified": false
   },
   {
      "id": "CF_NAME unmap-route APP_NAME DOMAIN [-n HOSTNAME]",
      "translation": "CF_NAME unmap-route APP DOMAIN [-n NOM_DE_HÔTE]",
      "modified": true
   },
   {
      "id": "CF_NAME unset-env APP_NAME ENV_VAR_NAME",
      "translation": "CF_NAME unset-env APP NOM",
      "modified": true
   },
   {
      "id": "CF_NAME unset-org-role USERNAME ORG ROLE\n\n",
      "translation": "CF_NAME unset-org-role NOM_DE_LUTILISATEUR ORG RÔLE",
      "modified": false
   },
   {
      "id": "CF_NAME unset-space-quota SPACE QUOTA\n\n",
      "translation": "CF_NAME unset-space-quota SPACE QUOTA\n\n",
      "modified": false
   },
   {
      "id": "CF_NAME unset-space-role USERNAME ORG SPACE ROLE\n\n",
      "translation": "CF_NAME unset-espace-rôle NOM_DE_LUTILISATEUR ORG ESPACE RÔLE\n\n",
      "modified": false
   },
   {
      "id": "CF_NAME unshare-private-domain ORG DOMAIN",
      "translation": "CF_NAME unshare-private-domain ORG DOMAIN",
      "modified": false
   },
   {
      "id": "CF_NAME update-buildpack BUILDPACK [-p PATH] [-i POSITION] [--enable|--disable] [--lock|--unlock]",
      "translation": "CF_NAME update-buildpack BUILDPACK [-p PATH] [-i POSITION] [--enable|--disable] [--lock|--unlock]",
      "modified": false
   },
   {
      "id": "CF_NAME update-quota QUOTA [-m TOTAL_MEMORY] [-i INSTANCE_MEMORY][-n NEW_NAME] [-r ROUTES] [-s SERVICE_INSTANCES] [--allow-paid-service-plans | --disallow-paid-service-plans]",
      "translation": "CF_NAME update-quota QUOTA [-m MÉMOIRE] [-n NOUVEAU_NOM] [-r ROUTES] [-s INSTANCE_DE_SERVICES] [--allow-paid-service-plans | --disallow-paid-service-plans]",
      "modified": true
   },
   {
      "id": "CF_NAME update-security-group SECURITY_GROUP PATH_TO_JSON_RULES_FILE",
      "translation": "CF_NAME update-security-group SECURITY_GROUP PATH_TO_JSON_RULES_FILE",
      "modified": false
   },
   {
      "id": "CF_NAME update-service SERVICE [-p NEW_PLAN]",
      "translation": "CF_NAME update-service SERVICE [-p NEW_PLAN]",
      "modified": false
   },
   {
      "id": "CF_NAME update-service-auth-token LABEL PROVIDER TOKEN",
      "translation": "CF_NAME update-service-auth-token LABEL PROVIDER TOKEN",
      "modified": false
   },
   {
      "id": "CF_NAME update-service-broker SERVICE_BROKER USERNAME PASSWORD URL",
      "translation": "CF_NAME update-service-broker SERVICE_BROKER PSEUDO MOT_DE_PASSE URL",
      "modified": true
   },
   {
      "id": "CF_NAME update-space-quota SPACE-QUOTA-NAME [-i MAX-INSTANCE-MEMORY] [-m MEMORY] [-n NEW_NAME] [-r ROUTES] [-s SERVICES] [--allow-paid-service-plans | --disallow-paid-service-plans]",
      "translation": "CF_NAME update-space-quota SPACE-QUOTA-NAME [-i MAX-INSTANCE-MEMORY] [-m MEMORY] [-n NEW_NAME] [-r ROUTES] [-s SERVICES] [--allow-non-basic-services | --disallow-non-basic-services]",
      "modified": true
   },
   {
      "id": "CF_NAME update-user-provided-service SERVICE_INSTANCE [-p CREDENTIALS] [-l SYSLOG-DRAIN-URL]'\n\nEXAMPLE:\n   CF_NAME update-user-provided-service my-db-mine -p '{\"username\":\"admin\",\"password\":\"pa55woRD\"}'\n   CF_NAME update-user-provided-service my-drain-service -l syslog://example.com",
      "translation": "CF_NAME update-user-provided-service INSTANCE_DE_SERVICE [-p CREDENTIALS] [-l syslog-vindage-URL]'\n\nExemple:\n   CF_NAME update-user-provided-service oracle-db-mines -p '{\"username\":\"admin\",\"password\":\"pa55woRD\"}'\n   CF_NAME update-user-provided-service mon-service-de-vindage -l  syslog://example.com",
      "modified": true
   },
   {
      "id": "CF_TRACE ERROR CREATING LOG FILE {{.Path}}:\n{{.Err}}",
      "translation": "CF_TRACE ERREUR CREATION FICHIER LOG {{.Path}}:\n{{.Err}}",
      "modified": false
   },
   {
      "id": "Can not provision instances of paid service plans",
      "translation": "Impossible de provisionner des instances de services payants",
      "modified": false
   },
   {
      "id": "Can provision instances of paid service plans",
      "translation": "Peut provisionner des instances de services payants",
      "modified": false
   },
   {
      "id": "Can provision instances of paid service plans (Default: disallowed)",
      "translation": "Peut provisionner des instances de services payants (Par défaut: non autorisé)",
      "modified": false
   },
   {
      "id": "Cannot list marketplace services without a targeted space",
      "translation": "Ne peut pas lister des services du marketplace sans cibler un espace",
      "modified": false
   },
   {
      "id": "Cannot list plan information for {{.ServiceName}} without a targeted space",
      "translation": "Ne peut pas lister les informations du plan pour {{.ServiceName}} sans cibler un espace",
      "modified": false
   },
   {
      "id": "Cannot provision instances of paid service plans",
      "translation": "Incapable de provisionner des instance de services payants",
      "modified": false
   },
   {
      "id": "Cannot specify both lock and unlock options.",
      "translation": "Vous ne pouvez pas spécifier le verrouillage et le déverrouillage des options.",
      "modified": false
   },
   {
      "id": "Cannot specify both {{.Enabled}} and {{.Disabled}}.",
      "translation": "Vous ne pouvez pas spécifier à la fois {{.Enabled}} et {{.Disabled}}.",
      "modified": false
   },
   {
      "id": "Cannot specify buildpack bits and lock/unlock.",
      "translation": "Vous ne pouvez pas spécifier les bits de buildpack et verrouillage / déverrouillage.",
      "modified": false
   },
   {
      "id": "Change or view the instance count, disk space limit, and memory limit for an app",
      "translation": "Modifier ou afficher le nombre d'instance, la limite de l'espace disque, et la limite de la mémoire pour une application",
      "modified": false
   },
   {
      "id": "Change service plan for a service instance",
      "translation": "Changer de formule de service pour une instance de service",
      "modified": false
   },
   {
      "id": "Change user password",
      "translation": "Changer mot de passe de l'utilisateur",
      "modified": false
   },
   {
      "id": "Changing password...",
      "translation": "Changement de mot de passe ...",
      "modified": false
   },
   {
      "id": "Checking for route...",
      "translation": "Vérification de la route...",
      "modified": false
   },
   {
      "id": "Cloud Foundry API version {{.ApiVer}} requires CLI version {{.CliMin}}.  You are currently on version {{.CliVer}}. To upgrade your CLI, please visit: https://github.com/cloudfoundry/cli#downloads",
      "translation": "Cloud Foundry API version {{.ApiVer}} requires CLI version {{.CliMin}}.  You are currently on version {{.CliVer}}.  To upgrade your CLI, please visit: https://github.com/cloudfoundry/cli#downloads",
      "modified": true
   },
   {
      "id": "Command Help",
      "translation": "Aide de Commande",
      "modified": false
   },
   {
      "id": "Command Name",
      "translation": "Nom de la Commande",
      "modified": true
   },
   {
      "id": "Command `{{.Command}}` in the plugin being installed is a native CF command/alias.  Rename the `{{.Command}}` command in the plugin being installed in order to enable its installation and use.",
      "translation": "La commande `{{.Command}}` dans le plugin en cours d'installation est une commande native CF.  Renommez la commande `{{.Command}}` dans ce plugin pour activer son installation.",
      "modified": true
   },
   {
      "id": "Command `{{.Command}}` is a command/alias in plugin '{{.PluginName}}'.  You could try uninstalling plugin '{{.PluginName}}' and then install this plugin in order to invoke the `{{.Command}}` command.  However, you should first fully understand the impact of uninstalling the existing '{{.PluginName}}' plugin.",
      "translation": "`{{.Command}}` is a command in plugin '{{.PluginName}}'.  You could try uninstalling plugin '{{.PluginName}}' and then install this plugin in order to invoke the `{{.Command}}` command.  However, you should first fully understand the impact of uninstalling the existing '{{.PluginName}}' plugin.",
      "modified": true
   },
   {
      "id": "Command not found",
      "translation": "Commande introuvable",
      "modified": false
   },
   {
      "id": "Compute and show the sha1 value of the plugin binary file",
      "translation": "Compute and show the sha1 value of the plugin binary file",
      "modified": false
   },
   {
      "id": "Computing sha1 for installed plugins, this may take a while ...",
      "translation": "Computing sha1 for installed plugins, this may take a while ...",
      "modified": false
   },
   {
      "id": "Connected, dumping recent logs for app {{.AppName}} in org {{.OrgName}} / space {{.SpaceName}} as {{.Username}}...\n",
      "translation": "Connecté, dump des logs récents pour application {{.AppName}} de l'org {{.OrgName}} / espace {{.SpaceName}} en tant que {{.Username}}...\n",
      "modified": false
   },
   {
      "id": "Connected, tailing logs for app {{.AppName}} in org {{.OrgName}} / space {{.SpaceName}} as {{.Username}}...\n",
      "translation": "Connecté, suivi des logs pour l'application {{.AppName}} de l'org {{.OrgName}} / espace {{.SpaceName}} en tant que {{.Username}}...\n",
      "modified": false
   },
   {
      "id": "Copying source from app {{.SourceApp}} to target app {{.TargetApp}} in org {{.OrgName}} / space {{.SpaceName}} as {{.Username}}...",
      "translation": "Copying source from app {{.SourceApp}} to target app {{.TargetApp}} in org {{.OrgName}} / space {{.SpaceName}} as {{.Username}}...",
      "modified": false
   },
   {
      "id": "Could not bind to service {{.ServiceName}}\nError: {{.Err}}",
      "translation": "Impossible de lier au service {{.ServiceName}}\nErreur: {{.Err}}",
      "modified": false
   },
   {
      "id": "Could not copy plugin binary: \n{{.Error}}",
      "translation": "Impossible de copier le binaire du plugin: \n{{.Error}}",
      "modified": false
   },
   {
      "id": "Could not determine the current working directory!",
      "translation": "Impossible de déterminer le répertoire de travail courant!",
      "modified": false
   },
   {
      "id": "Could not find a default domain",
      "translation": "Impossible de trouver un domaine par défaut",
      "modified": false
   },
   {
      "id": "Could not find app named '{{.AppName}}' in manifest",
      "translation": "Impossible de trouver l'application nommée '{{.AppName}}' dans le manifeste",
      "modified": false
   },
   {
      "id": "Could not find plan with name {{.ServicePlanName}}",
      "translation": "Impossible de trouver un plan avec le nom {{.ServicePlanName}}",
      "modified": false
   },
   {
      "id": "Could not find service {{.ServiceName}} to bind to {{.AppName}}",
      "translation": "Impossible de trouver le service {{.ServiceName}} pour le lier à {{.AppName}}",
      "modified": false
   },
   {
      "id": "Could not find space {{.Space}} in organization {{.Org}}",
      "translation": "Impossible de trouver l'espace {{.Space}} dans l'organisation {{.Org}}",
      "modified": false
   },
   {
      "id": "Could not parse version number: {{.Input}}",
      "translation": "Impossible de trouver la version dans: {{.Input}}",
      "modified": false
   },
   {
      "id": "Could not serialize information",
      "translation": "Impossible de sérialiser l'information",
      "modified": false
   },
   {
      "id": "Could not serialize updates.",
      "translation": "Impossible de sérialiser les mises à jour.",
      "modified": false
   },
   {
      "id": "Could not target org.\n{{.ApiErr}}",
      "translation": "Impossible de cibler org.\n{{.ApiErr}}",
      "modified": false
   },
   {
      "id": "Couldn't create temp file for upload",
      "translation": "Impossible de créer le fichier temporaire pour le téléchargement",
      "modified": false
   },
   {
      "id": "Couldn't open buildpack file",
      "translation": "Impossible d'ouvrir le fichier de buildpack",
      "modified": false
   },
   {
      "id": "Couldn't write zip file",
      "translation": "Impossible d'écrire fichier zip",
      "modified": false
   },
   {
      "id": "Create a buildpack",
      "translation": "Créer un buildpack",
      "modified": false
   },
   {
      "id": "Create a domain in an org for later use",
      "translation": "Créer un domaine dans une org pour une utilisation ultérieure",
      "modified": false
   },
   {
      "id": "Create a domain that can be used by all orgs (admin-only)",
      "translation": "Créer un domaine qui peut être utilisé par toutes les orgs (admin uniquement)",
      "modified": false
   },
   {
      "id": "Create a new user",
      "translation": "Créer un nouvel utilisateur",
      "modified": false
   },
   {
      "id": "Create a random route for this app",
      "translation": "Créer une route aléatoire pour cette application",
      "modified": false
   },
   {
      "id": "Create a security group",
      "translation": "Créer un groupe de sécurité",
      "modified": false
   },
   {
      "id": "Create a service auth token",
      "translation": "Créer un jeton d'authentification de service",
      "modified": false
   },
   {
      "id": "Create a service broker",
      "translation": "Créer un service broker",
      "modified": false
   },
   {
      "id": "Create a service instance",
      "translation": "Créer une instance de service",
      "modified": false
   },
   {
      "id": "Create a space",
      "translation": "Créer un espace",
      "modified": false
   },
   {
      "id": "Create a url route in a space for later use",
      "translation": "Créer une route dans un espace pour une utilisation ultérieure",
      "modified": false
   },
   {
      "id": "Create an app manifest for an app that has been pushed successfully.",
      "translation": "Create an app manifest for an app that has been pushed successfully.",
      "modified": false
   },
   {
      "id": "Create an org",
      "translation": "Créer une org",
      "modified": false
   },
   {
      "id": "Create key for a service instance",
      "translation": "Create key for a service instance",
      "modified": false
   },
   {
      "id": "Creating an app manifest from current settings of app ",
      "translation": "Creating an app manifest from current settings of app ",
      "modified": false
   },
   {
      "id": "Creating app {{.AppName}} in org {{.OrgName}} / space {{.SpaceName}} as {{.Username}}...",
      "translation": "Création de l'application {{.AppName}} de l'org {{.OrgName}} / espace {{.SpaceName}} en tant que {{.Username}}...",
      "modified": false
   },
   {
      "id": "Creating buildpack {{.BuildpackName}}...",
      "translation": "Création du buildpack {{.BuildpackName}}...",
      "modified": false
   },
   {
      "id": "Creating domain {{.DomainName}} for org {{.OrgName}} as {{.Username}}...",
      "translation": "Création du domaine {{.DomainName}} pour l'org {{.OrgName}} en tant que {{.Username}}...",
      "modified": false
   },
   {
      "id": "Creating org {{.OrgName}} as {{.Username}}...",
      "translation": "Création de l'org {{.OrgName}} en tant que {{.Username}}...",
      "modified": false
   },
   {
      "id": "Creating quota {{.QuotaName}} as {{.Username}}...",
      "translation": "Création du quota {{.QuotaName}} en tant que {{.Username}}...",
      "modified": false
   },
   {
      "id": "Creating route {{.Hostname}} for org {{.OrgName}} / space {{.SpaceName}} as {{.Username}}...",
      "translation": "Création de la route {{.Hostname}} pour l'org {{.OrgName}} / {{.SpaceName}} en tant que {{.Username}}...",
      "modified": false
   },
   {
      "id": "Creating route {{.Hostname}}...",
      "translation": "Création de la route {{.Hostname}}...",
      "modified": false
   },
   {
      "id": "Creating security group {{.security_group}} as {{.username}}",
      "translation": "Création du groupe de sécurité {{.security_group}} en tant que {{.username}}",
      "modified": false
   },
   {
      "id": "Creating service auth token as {{.CurrentUser}}...",
      "translation": "Creating service auth token as {{.CurrentUser}}...",
      "modified": false
   },
   {
      "id": "Creating service broker {{.Name}} as {{.Username}}...",
      "translation": "Création d'un service broker {{.Name}} en tant que {{.Username}}...",
      "modified": false
   },
   {
      "id": "Creating service instance {{.ServiceName}} in org {{.OrgName}} / space {{.SpaceName}} as {{.CurrentUser}}...",
      "translation": "Création d'un service {{.ServiceName}} dans l'org {{.OrgName}} / espace {{.SpaceName}} en tant que {{.CurrentUser}}...",
      "modified": false
   },
   {
      "id": "Creating service key {{.ServiceKeyName}} for service instance {{.ServiceInstanceName}} as {{.CurrentUser}}...",
      "translation": "Creating service key {{.ServiceKeyName}} for service instance {{.ServiceInstanceName}} as {{.CurrentUser}}...",
      "modified": false
   },
   {
      "id": "Creating shared domain {{.DomainName}} as {{.Username}}...",
      "translation": "Création du domaine partagé {{.DomainName}} en tant que {{.Username}}...",
      "modified": false
   },
   {
      "id": "Creating space quota {{.QuotaName}} for org {{.OrgName}} as {{.Username}}...",
      "translation": "Creating quota {{.QuotaName}} for org {{.OrgName}} as {{.Username}}...",
      "modified": true
   },
   {
      "id": "Creating space {{.SpaceName}} in org {{.OrgName}} as {{.CurrentUser}}...",
      "translation": "Creating space {{.SpaceName}} in org {{.OrgName}} as {{.CurrentUser}}...",
      "modified": false
   },
   {
      "id": "Creating user provided service {{.ServiceName}} in org {{.OrgName}} / space {{.SpaceName}} as {{.CurrentUser}}...",
      "translation": "Création d'un service fourni par l'utilisateur {{.ServiceName}} dans l'org {{.OrgName}} / espace {{.SpaceName}} en tant que {{.CurrentUser}}...",
      "modified": false
   },
   {
      "id": "Creating user {{.TargetUser}} as {{.CurrentUser}}...",
      "translation": "Création de l'utilisateur {{.TargetUser}} en tant que {{.CurrentUser}}...",
      "modified": false
   },
   {
      "id": "Credentials",
      "translation": "Credentials",
      "modified": false
   },
   {
      "id": "Credentials were rejected, please try again.",
      "translation": "Informations d'authentification ont été rejetées, s'il vous plaît essayez à nouveau.",
      "modified": false
   },
   {
      "id": "Current CF API version {{.ApiVersion}}",
      "translation": "Version de l'API CF {{.ApiVersion}}",
      "modified": false
   },
   {
      "id": "Current CF CLI version {{.Version}}",
      "translation": "Version du CLI CF {{.Version}}",
      "modified": false
   },
   {
      "id": "Current Password",
      "translation": "Mot de passe actuel",
      "modified": false
   },
   {
      "id": "Current password did not match",
      "translation": "Mot de passe actuel ne correspond pas",
      "modified": false
   },
   {
      "id": "Custom buildpack by name (e.g. my-buildpack) or GIT URL (e.g. 'https://github.com/heroku/heroku-buildpack-play.git') or GIT BRANCH URL (e.g. 'https://github.com/heroku/heroku-buildpack-play.git#develop' for 'develop' branch). Use built-in buildpacks only by setting value to 'null' or 'default'",
      "translation": "Buildpack personnalisé par nom (par exemple mon-buildpack) ou URL git (par exemple https://github.com/heroku/heroku-buildpack-play.git)",
      "modified": true
   },
   {
      "id": "Custom headers to include in the request, flag can be specified multiple times",
      "translation": "Headers personnalisés à inclure dans la requête, la fonction peut être spécifiée plusieurs fois",
      "modified": false
   },
   {
      "id": "DOMAINS",
      "translation": "DOMAINES",
      "modified": false
   },
   {
      "id": "Dashboard: {{.URL}}",
      "translation": "Dashboard: {{.URL}}",
      "modified": false
   },
   {
      "id": "Define a new resource quota",
      "translation": "Definir un nouvea quota",
      "modified": false
   },
   {
      "id": "Define a new space resource quota",
      "translation": "Define a new space resource quota",
      "modified": false
   },
   {
      "id": "Delete a buildpack",
      "translation": "Supprimer un buildpack",
      "modified": false
   },
   {
      "id": "Delete a domain",
      "translation": "Supprimer un domaine",
      "modified": false
   },
   {
      "id": "Delete a quota",
      "translation": "Suprimmer le quota",
      "modified": false
   },
   {
      "id": "Delete a route",
      "translation": "Suppression d'une route",
      "modified": false
   },
   {
      "id": "Delete a service auth token",
      "translation": "Supprimer un service auth token",
      "modified": false
   },
   {
      "id": "Delete a service broker",
      "translation": "Supprimer un service broker",
      "modified": false
   },
   {
      "id": "Delete a service instance",
      "translation": "Supprimer une instance de service",
      "modified": false
   },
   {
      "id": "Delete a service key",
      "translation": "Suprimer une clef de service",
      "modified": false
   },
   {
      "id": "Delete a shared domain",
      "translation": "Supprimer un domaine partagé",
      "modified": false
   },
   {
      "id": "Delete a space",
      "translation": "Supprimer un espace",
      "modified": false
   },
   {
      "id": "Delete a space quota definition and unassign the space quota from all spaces",
      "translation": " Delete a space quota definition and unassign the space quota from all spaces",
      "modified": true
   },
   {
      "id": "Delete a user",
      "translation": "Supprimer un utilisateur",
      "modified": false
   },
   {
      "id": "Delete all orphaned routes (e.g.: those that are not mapped to an app)",
      "translation": "Supprimer toutes les routes orphelines (par exemple: celles qui ne sont pas mappées à une application)",
      "modified": false
   },
   {
      "id": "Delete an app",
      "translation": "Supprimer une application",
      "modified": false
   },
   {
      "id": "Delete an org",
      "translation": "Supprimer une org",
      "modified": false
   },
   {
      "id": "Delete cancelled",
      "translation": "Suppression annulée",
      "modified": false
   },
   {
      "id": "Deletes a security group",
      "translation": "Supprime un groupe de sécurité",
      "modified": false
   },
   {
      "id": "Deleting app {{.AppName}} in org {{.OrgName}} / space {{.SpaceName}} as {{.Username}}...",
      "translation": "Suppression de l'application {{.AppName}} de l'org {{.OrgName}} / espace {{.SpaceName}} en tant que {{.Username}}...",
      "modified": false
   },
   {
      "id": "Deleting buildpack {{.BuildpackName}}...",
      "translation": "Suppression du buildpack {{.BuildpackName}}...",
      "modified": false
   },
   {
      "id": "Deleting domain {{.DomainName}} as {{.Username}}...",
      "translation": "Suppression du domaine {{.DomainName}} en tant que {{.Username}}...",
      "modified": false
   },
   {
      "id": "Deleting key {{.ServiceKeyName}} for service instance {{.ServiceInstanceName}} as {{.CurrentUser}}...",
      "translation": "Suprimer la clef {{.ServiceKeyName}} pour instance de service {{.ServiceInstanceName}} étant {{.CurrentUser}}...",
      "modified": false
   },
   {
      "id": "Deleting org {{.OrgName}} as {{.Username}}...",
      "translation": "Suppression de l'org {{.OrgName}} en tant que {{.Username}}...",
      "modified": false
   },
   {
      "id": "Deleting quota {{.QuotaName}} as {{.Username}}...",
      "translation": "Sumprimmer le quota {{.QuotaName}} en tant que {{.Username}}...",
      "modified": false
   },
   {
      "id": "Deleting route {{.Route}}...",
      "translation": "Suppression de la route {{.Route}}...",
      "modified": false
   },
   {
      "id": "Deleting route {{.URL}}...",
      "translation": "Suppression de la route {{.URL}}...",
      "modified": false
   },
   {
      "id": "Deleting security group {{.security_group}} as {{.username}}",
      "translation": "Deleting security group {{.security_group}} as {{.username}}",
      "modified": false
   },
   {
      "id": "Deleting service auth token as {{.CurrentUser}}",
      "translation": "Deleting service auth token as {{.CurrentUser}}",
      "modified": false
   },
   {
      "id": "Deleting service broker {{.Name}} as {{.Username}}...",
      "translation": "Suppression du service broker {{.Name}} en tant que {{.Username}}...",
      "modified": false
   },
   {
      "id": "Deleting service {{.ServiceName}} in org {{.OrgName}} / space {{.SpaceName}} as {{.CurrentUser}}...",
      "translation": "Suppression du service {{.ServiceName}} de l'org {{.OrgName}} / espace {{.SpaceName}} en tant que {{.CurrentUser}}...",
      "modified": false
   },
   {
      "id": "Deleting space quota {{.QuotaName}} as {{.Username}}...",
      "translation": "Deleting space quota {{.QuotaName}} as {{.Username}}...",
      "modified": false
   },
   {
      "id": "Deleting space {{.TargetSpace}} in org {{.TargetOrg}} as {{.CurrentUser}}...",
      "translation": "Deleting space {{.TargetSpace}} in org {{.TargetOrg}} as {{.CurrentUser}}...",
      "modified": false
   },
   {
      "id": "Deleting user {{.TargetUser}} as {{.CurrentUser}}...",
      "translation": "Suppression de l'utilisateur {{.TargetUser}} en tant que {{.CurrentUser}}...",
      "modified": false
   },
   {
      "id": "Description: {{.ServiceDescription}}",
      "translation": "Description: {{.ServiceDescription}}",
      "modified": false
   },
   {
      "id": "Disable access for a specified organization",
      "translation": "Disable access for a specified organization",
      "modified": false
   },
   {
      "id": "Disable access to a service or service plan for one or all orgs",
      "translation": "Disable access to a service or service plan for one or all orgs",
      "modified": false
   },
   {
      "id": "Disable access to a specified service plan",
      "translation": "Disable access to a specified service plan",
      "modified": false
   },
   {
      "id": "Disable the buildpack from being used for staging",
      "translation": "Désactiver le buildpack",
      "modified": true
   },
   {
      "id": "Disable the use of a feature so that users have access to and can use the feature.",
      "translation": "Disable the use of a feature so that users have access to and can use the feature.",
      "modified": false
   },
   {
      "id": "Disabling access of plan {{.PlanName}} for service {{.ServiceName}} as {{.Username}}...",
      "translation": "Disabling access of plan {{.PlanName}} for service {{.ServiceName}} as {{.Username}}...",
      "modified": false
   },
   {
      "id": "Disabling access to all plans of service {{.ServiceName}} for all orgs as {{.UserName}}...",
      "translation": "Disabling access to all plans of service {{.ServiceName}} for all orgs as {{.UserName}}...",
      "modified": false
   },
   {
      "id": "Disabling access to all plans of service {{.ServiceName}} for the org {{.OrgName}} as {{.Username}}...",
      "translation": "Disabling access to all plans of service {{.ServiceName}} for the org {{.OrgName}} as {{.Username}}...",
      "modified": false
   },
   {
      "id": "Disabling access to plan {{.PlanName}} of service {{.ServiceName}} for org {{.OrgName}} as {{.Username}}...",
      "translation": "Disabling access to plan {{.PlanName}} of service {{.ServiceName}} for org {{.OrgName}} as {{.Username}}...",
      "modified": false
   },
   {
      "id": "Disk limit (e.g. 256M, 1024M, 1G)",
      "translation": "Limites de disque (par exemple, 256M, 1024M, 1g)",
      "modified": false
   },
   {
      "id": "Display health and status for app",
      "translation": "Afficher la santé et l'état de l'application",
      "modified": false
   },
   {
      "id": "Do not colorize output",
      "translation": "Ne pas coloriser sortie",
      "modified": false
   },
   {
      "id": "Do not map a route to this app and remove routes from previous pushes of this app.",
      "translation": "Ne pas mapper un itinéraire vers cette application",
      "modified": true
   },
   {
      "id": "Do not start an app after pushing",
      "translation": "Ne pas démarrer une application après avoir appuyé",
      "modified": false
   },
   {
      "id": "Documentation url: {{.URL}}",
      "translation": "Documentation url: {{.URL}}",
      "modified": false
   },
   {
      "id": "Domain (e.g. example.com)",
      "translation": "Domaine (par exemple, example.com)",
      "modified": false
   },
   {
      "id": "Domains:",
      "translation": "Domains:",
      "modified": false
   },
   {
      "id": "Download attempt failed: {{.Error}}\n\nUnable to install, plugin is not available from the given url.",
      "translation": "Download attempt failed: {{.Error}}\nUnable to install, plugin is not available from local/internet.",
      "modified": true
   },
   {
      "id": "Downloaded plugin binary's checksum does not match repo metadata",
      "translation": "Downloaded plugin binary's checksum does not match repo metadata",
      "modified": false
   },
   {
      "id": "Dump recent logs instead of tailing",
      "translation": "Dump des logs récents au lieu d'un suivi en direct",
      "modified": false
   },
   {
      "id": "ENVIRONMENT VARIABLE GROUPS",
      "translation": "ENVIRONMENT VARIABLE GROUPS",
      "modified": false
   },
   {
      "id": "ENVIRONMENT VARIABLES:",
      "translation": "VARIABLES D'ENVIRONNEMENT:",
      "modified": true
   },
   {
      "id": "EXAMPLE:\n",
      "translation": "EXEMPLE:\n",
      "modified": false
   },
   {
      "id": "Enable CF_TRACE output for all requests and responses",
      "translation": "Activer la sortie de CF_TRACE pour toutes les demandes et les réponses",
      "modified": false
   },
   {
      "id": "Enable HTTP proxying for API requests",
      "translation": "Activer le proxy HTTP pour les requêtes de l'API",
      "modified": false
   },
   {
      "id": "Enable access for a specified organization",
      "translation": "Enable access for a specified organization",
      "modified": false
   },
   {
      "id": "Enable access to a service or service plan for one or all orgs",
      "translation": "Enable access to a service or service plan for one or all orgs",
      "modified": false
   },
   {
      "id": "Enable access to a specified service plan",
      "translation": "Enable access to a specified service plan",
      "modified": false
   },
   {
      "id": "Enable or disable color",
      "translation": "Activer ou désactiver la couleur",
      "modified": false
   },
   {
      "id": "Enable the buildpack to be used for staging",
      "translation": "Activer le buildpack",
      "modified": true
   },
   {
      "id": "Enable the use of a feature so that users have access to and can use the feature.",
      "translation": "Enable the use of a feature so that users have access to and can use the feature.",
      "modified": false
   },
   {
      "id": "Enabling access of plan {{.PlanName}} for service {{.ServiceName}} as {{.Username}}...",
      "translation": "Enabling access of plan {{.PlanName}} for service {{.ServiceName}} as {{.Username}}...",
      "modified": false
   },
   {
      "id": "Enabling access to all plans of service {{.ServiceName}} for all orgs as {{.Username}}...",
      "translation": "Enabling access to all plans of service {{.ServiceName}} for all orgs as {{.Username}}...",
      "modified": false
   },
   {
      "id": "Enabling access to all plans of service {{.ServiceName}} for the org {{.OrgName}} as {{.Username}}...",
      "translation": "Enabling access to all plans of service {{.ServiceName}} for the org {{.OrgName}} as {{.Username}}...",
      "modified": false
   },
   {
      "id": "Enabling access to plan {{.PlanName}} of service {{.ServiceName}} for org {{.OrgName}} as {{.Username}}...",
      "translation": "Enabling access to plan {{.PlanName}} of service {{.ServiceName}} for org {{.OrgName}} as {{.Username}}...",
      "modified": false
   },
   {
      "id": "Env variable {{.VarName}} was not set.",
      "translation": "La variable env {{.VarName}} n'était pas réglée.",
      "modified": false
   },
   {
      "id": "Error building request",
      "translation": "Erreur en créant la demande",
      "modified": false
   },
   {
      "id": "Error creating manifest file: ",
      "translation": "Error creating manifest file: ",
      "modified": false
   },
   {
      "id": "Error creating request:\n{{.Err}}",
      "translation": "demande Erreur de création:\n{{.Err}}",
      "modified": false
   },
   {
      "id": "Error creating tmp file: {{.Err}}",
      "translation": "Erreur de création de fichier temporaire: {{.Err}}",
      "modified": false
   },
   {
      "id": "Error creating upload",
      "translation": "Erreur de création de téléchargement",
      "modified": false
   },
   {
      "id": "Error creating user {{.TargetUser}}.\n{{.Error}}",
      "translation": "Erreur en créant l'utilisateur {{.TargetUser}}.\n{{.Error}}",
      "modified": false
   },
   {
      "id": "Error deleting buildpack {{.Name}}\n{{.Error}}",
      "translation": "Erreur de suppression buildpack {{.Name}}\n{{.Error}}",
      "modified": false
   },
   {
      "id": "Error deleting domain {{.DomainName}}\n{{.ApiErr}}",
      "translation": "Erreur domaine suppression {{.DomainName}}\n{{.ApiErr}}",
      "modified": false
   },
   {
      "id": "Error dumping request\n{{.Err}}\n",
      "translation": "Erreur dumping la demande\n{{.Err}}\n",
      "modified": false
   },
   {
      "id": "Error dumping response\n{{.Err}}\n",
      "translation": "Error dumping response\n{{.Err}}\n",
      "modified": false
   },
   {
      "id": "Error finding available orgs\n{{.ApiErr}}",
      "translation": "Erreur trouver orgs disponibles\n{{.ApiErr}}",
      "modified": false
   },
   {
      "id": "Error finding available spaces\n{{.Err}}",
      "translation": "Erreur trouver des espaces disponibles\n{{.Err}}",
      "modified": false
   },
   {
      "id": "Error finding command {{.CmdName}}\n",
      "translation": "Erreur trouver la commande {{.CmdName}}\n",
      "modified": false
   },
   {
      "id": "Error finding domain {{.DomainName}}\n{{.ApiErr}}",
      "translation": "domaine d'erreur trouver {{.DomainName}}\n{{.ApiErr}}",
      "modified": false
   },
   {
      "id": "Error finding manifest",
      "translation": "Erreur trouver du manifeste",
      "modified": false
   },
   {
      "id": "Error finding org {{.OrgName}}\n{{.ErrorDescription}}",
      "translation": "Error finding org {{.OrgName}}\n{{.ErrorDescription}}",
      "modified": false
   },
   {
      "id": "Error finding org {{.OrgName}}\n{{.Err}}",
      "translation": "constatation d'erreur org {{.OrgName}}\n{{.Err}}",
      "modified": false
   },
   {
      "id": "Error finding space {{.SpaceName}}\n{{.Err}}",
      "translation": "espace de constatation d'erreur {{.SpaceName}}\n{{.Err}}",
      "modified": false
   },
   {
      "id": "Error getting application summary: ",
      "translation": "Error getting application summary: ",
      "modified": false
   },
   {
      "id": "Error getting command list from plugin {{.FilePath}}",
      "translation": "Error getting command list from plugin {{.FilePath}}",
      "modified": false
   },
   {
      "id": "Error getting file info",
      "translation": "Error getting file info",
      "modified": false
   },
   {
      "id": "Error getting plugin metadata from repo: ",
      "translation": "Error getting plugin metadata from repo: ",
      "modified": false
   },
   {
      "id": "Error in requirement",
      "translation": "Erreur dans l'exigence",
      "modified": false
   },
   {
      "id": "Error marshaling JSON",
      "translation": "Erreur sérialisation JSON",
      "modified": false
   },
   {
      "id": "Error opening buildpack file",
      "translation": "Erreur d'ouverture du fichier buildpack",
      "modified": false
   },
   {
      "id": "Error parsing JSON",
      "translation": "Erreur d'analyse JSON",
      "modified": false
   },
   {
      "id": "Error parsing headers",
      "translation": "Erreur d'analyse des headers",
      "modified": false
   },
   {
      "id": "Error performing request",
      "translation": "Erreur en effectuent la requête",
      "modified": false
   },
   {
      "id": "Error processing data from server: ",
      "translation": "Error processing data from server: ",
      "modified": false
   },
   {
      "id": "Error reading manifest file:\n{{.Err}}",
      "translation": "Erreur de lecture du fichier manifeste:\n{{.Err}}",
      "modified": false
   },
   {
      "id": "Error reading response",
      "translation": "Erreur d'analyse de la réponse",
      "modified": false
   },
   {
      "id": "Error reading response from",
      "translation": "Error reading response from",
      "modified": false
   },
   {
      "id": "Error reading response from server: ",
      "translation": "Error reading response from server: ",
      "modified": false
   },
   {
      "id": "Error renaming buildpack {{.Name}}\n{{.Error}}",
      "translation": "Erreur renommage buildpack {{.Name}}\n{{.Error}}",
      "modified": false
   },
   {
      "id": "Error requesting from",
      "translation": "Error requesting from",
      "modified": false
   },
   {
      "id": "Error resolving route:\n{{.Err}}",
      "translation": "Erreur de résolution de route:\n{{.Err}}",
      "modified": false
   },
   {
      "id": "Error updating buildpack {{.Name}}\n{{.Error}}",
      "translation": "Erreur lors de la mise à jour buildpack {{.Name}}\n{{.Error}}",
      "modified": false
   },
   {
      "id": "Error uploading application.\n{{.ApiErr}}",
      "translation": "Erreur lors du téléchargement de l'application.\n{{.ApiErr}}",
      "modified": false
   },
   {
      "id": "Error uploading buildpack {{.Name}}\n{{.Error}}",
      "translation": "Erreur ajout buildpack {{.Name}}\n{{.Error}}",
      "modified": false
   },
   {
      "id": "Error writing to tmp file: {{.Err}}",
      "translation": "Erreur d'écriture de fichier tmp: {{.Err}}",
      "modified": false
   },
   {
      "id": "Error zipping application",
      "translation": "Erreur lors de la compression de l'application",
      "modified": false
   },
   {
      "id": "Error: No name found for app",
      "translation": "Erreur: Aucun nom trouvé pour l'application",
      "modified": false
   },
   {
      "id": "Error: timed out waiting for async job '{{.ErrURL}}' to finish",
      "translation": "Erreur: expiration en attendant la fin de la tâche asynchrone '{{.ErrURL}}'",
      "modified": false
   },
   {
      "id": "Error: {{.Err}}",
      "translation": "Erreur: {{.Err}}",
      "modified": false
   },
   {
      "id": "Executes a raw request, content-type set to application/json by default",
      "translation": "Exécute une requête, le content-type mis à application/json par défaut",
      "modified": false
   },
   {
      "id": "Expected application to be a list of key/value pairs\nError occurred in manifest near:\n'{{.YmlSnippet}}'",
      "translation": "L'application devrait être une liste de paires clé/valeur\nErreur s'est produite dans le fichier manifeste vers:\n'{{.YmlSnippet}}'",
      "modified": false
   },
   {
      "id": "Expected applications to be a list",
      "translation": "Applications devrait être une liste",
      "modified": false
   },
   {
      "id": "Expected {{.Name}} to be a set of key =\u003e value, but it was a {{.Type}}.",
      "translation": "{{.Name}} devrait être un ensemble de clé =\u003e valeur, mais c'était une {{.Type}}.",
      "modified": false
   },
   {
      "id": "Expected {{.PropertyName}} to be a boolean.",
      "translation": "La valeur {{.PropertyName}} doit d'être un booléen.",
      "modified": false
   },
   {
      "id": "Expected {{.PropertyName}} to be a list of strings.",
      "translation": "{{.PropertyName}} doit être une liste de string.",
      "modified": false
   },
   {
      "id": "Expected {{.PropertyName}} to be a number, but it was a {{.PropertyType}}.",
      "translation": "{{.PropertyName}} doit être un nombre, mais c'était une {{.PropertyType}}.",
      "modified": false
   },
   {
      "id": "FAILED",
      "translation": "RATÉ",
      "modified": false
   },
   {
      "id": "FEATURE FLAGS",
      "translation": "FEATURE FLAGS",
      "modified": false
   },
   {
      "id": "Failed fetching buildpacks.\n{{.Error}}",
      "translation": "Échec téléchargement buildpacks.\n{{.Error}}",
      "modified": false
   },
   {
      "id": "Failed fetching domains.\n{{.ApiErr}}",
      "translation": "Échec récupération de domaines.\n{{.ApiErr}}",
      "modified": false
   },
   {
      "id": "Failed fetching events.\n{{.ApiErr}}",
      "translation": "Échec récupération des événements.\n{{.ApiErr}}",
      "modified": false
   },
   {
      "id": "Failed fetching org-users for role {{.OrgRoleToDisplayName}}.\n{{.Error}}",
      "translation": "Échec en cherchant org-users pour rôle {{.OrgRoleToDisplayName}}.\n{{.Error}}",
      "modified": false
   },
   {
      "id": "Failed fetching orgs.\n{{.ApiErr}}",
      "translation": "Échec aller chercher orgs.\n{{.ApiErr}}",
      "modified": false
   },
   {
      "id": "Failed fetching routes.\n{{.Err}}",
      "translation": "Échec aller chercher routes.\n{{.Err}}",
      "modified": false
   },
   {
      "id": "Failed fetching service brokers.\n{{.Error}}",
      "translation": "Échec aller chercher les courtiers de services.\n{{.Error}}",
      "modified": false
   },
   {
      "id": "Failed fetching space-users for role {{.SpaceRoleToDisplayName}}.\n{{.Error}}",
      "translation": "Échec en cherchant les space-users pour rôle {{.SpaceRoleToDisplayName}}.\n{{.Error}}",
      "modified": false
   },
   {
      "id": "Failed fetching spaces.\n{{.ErrorDescription}}",
      "translation": "Failed fetching spaces.\n{{.ErrorDescription}}",
      "modified": false
   },
   {
      "id": "Failed to create json for resource_match request",
      "translation": "Impossible de créer json de la demande de resource_match",
      "modified": false
   },
   {
      "id": "Failed to create manifest, unable to parse environment variable: ",
      "translation": "Failed to create manifest, unable to parse environment variable: ",
      "modified": false
   },
   {
      "id": "Failed to marshal JSON",
      "translation": "Impossible de marshal JSON",
      "modified": false
   },
   {
      "id": "Failed to start oauth request",
      "translation": "Impossible de démarrer demande oauth",
      "modified": false
   },
   {
      "id": "Feature {{.FeatureFlag}} Disabled.",
      "translation": "Feature {{.FeatureFlag}} Disabled.",
      "modified": false
   },
   {
      "id": "Feature {{.FeatureFlag}} Enabled.",
      "translation": "Feature {{.FeatureFlag}} Enabled.",
      "modified": false
   },
   {
      "id": "Features",
      "translation": "Features",
      "modified": false
   },
   {
      "id": "File not found locally, make sure the file exists at given path ...",
      "translation": "File not found locally, attempting to download binary file from internet ...",
      "modified": true
   },
   {
      "id": "Force delete (do not prompt for confirmation)",
      "translation": "Force delete (do not prompt for confirmation)",
      "modified": false
   },
   {
      "id": "Force deletion without confirmation",
      "translation": "Forcer la suppression sans confirmation",
      "modified": false
   },
   {
      "id": "Force migration without confirmation",
      "translation": "Forcer la migration sans confirmation",
      "modified": false
   },
   {
      "id": "Force restart of app without prompt",
      "translation": "Force de redémarrage de l'application sans invite",
      "modified": false
   },
   {
      "id": "GETTING STARTED",
      "translation": "MISE EN ROUTE",
      "modified": false
   },
   {
      "id": "GLOBAL OPTIONS:",
      "translation": "OPTIONS GLOBALES:",
      "modified": true
   },
   {
      "id": "Getting OAuth token...",
      "translation": "Getting OAuth token...",
      "modified": false
   },
   {
      "id": "Getting all services from marketplace...",
      "translation": "Récupération de tous les services du marketplace...",
      "modified": false
   },
   {
      "id": "Getting apps in org {{.OrgName}} / space {{.SpaceName}} as {{.Username}}...",
      "translation": "Récupération des applications dans l'org {{.OrgName}} / espace {{.SpaceName}} en tant que {{.Username}}...",
      "modified": false
   },
   {
      "id": "Getting buildpacks...\n",
      "translation": "Récupération des buildpacks...\n",
      "modified": false
   },
   {
      "id": "Getting domains in org {{.OrgName}} as {{.Username}}...",
      "translation": "Récupération des domaines dans l'org {{.OrgName}} en tant que {{.Username}}...",
      "modified": false
   },
   {
      "id": "Getting env variables for app {{.AppName}} in org {{.OrgName}} / space {{.SpaceName}} as {{.Username}}...",
      "translation": "Récupération des variables d'environnement pour l'application {{.AppName}} de l'org {{.OrgName}} / espace {{.SpaceName}} en tant que {{.Username}}...",
      "modified": false
   },
   {
      "id": "Getting events for app {{.AppName}} in org {{.OrgName}} / space {{.SpaceName}} as {{.Username}}...\n",
      "translation": "Récupération des événements de l'application {{.AppName}} de l'org {{.OrgName}} / espace {{.SpaceName}} en tant que {{.Username}}...",
      "modified": false
   },
   {
      "id": "Getting files for app {{.AppName}} in org {{.OrgName}} / space {{.SpaceName}} as {{.Username}}...",
      "translation": "Récupération des fichiers de l'application {{.AppName}} de l'org {{.OrgName}} / espace {{.SpaceName}} en tant que {{.Username}}...",
      "modified": false
   },
   {
      "id": "Getting info for org {{.OrgName}} as {{.Username}}...",
      "translation": "Récupération des infos sur l'org {{.OrgName}} en tant que {{.Username}}...",
      "modified": false
   },
   {
      "id": "Getting info for security group {{.security_group}} as {{.username}}",
      "translation": "Getting info for security group {{.security_group}} as {{.username}}",
      "modified": false
   },
   {
      "id": "Getting info for space {{.TargetSpace}} in org {{.OrgName}} as {{.CurrentUser}}...",
      "translation": "Récupération des infos sur l'espace {{.TargetSpace}} dans l'org {{.OrgName}} en tant que {{.CurrentUser}}...",
      "modified": false
   },
   {
      "id": "Getting key {{.ServiceKeyName}} for service instance {{.ServiceInstanceName}} as {{.CurrentUser}}...",
      "translation": "En train d'obtenir la clef {{.ServiceKeyName}} pour instance de service {{.ServiceInstanceName}} étant {{.CurrentUser}}...",
      "modified": false
   },
   {
      "id": "Getting keys for service instance {{.ServiceInstanceName}} as {{.CurrentUser}}...",
      "translation": "Getting keys for service instance {{.ServiceInstanceName}} as {{.CurrentUser}}...",
      "modified": false
   },
   {
      "id": "Getting orgs as {{.Username}}...\n",
      "translation": "Récupération des orgs en tant que {{.Username}}...\n",
      "modified": false
   },
   {
      "id": "Getting plugins from all repositories ... ",
      "translation": "Getting plugins from all repositories ... ",
      "modified": false
   },
   {
      "id": "Getting plugins from repository '",
      "translation": "Getting plugins from repositories '",
      "modified": true
   },
   {
      "id": "Getting quota {{.QuotaName}} info as {{.Username}}...",
      "translation": "Récupération de l'information de quota {{.QuotaName}} en tant que {{.Username}}...",
      "modified": false
   },
   {
      "id": "Getting quotas as {{.Username}}...",
      "translation": "Récupération des quotas en tant que {{.Username}}...",
      "modified": false
   },
   {
      "id": "Getting routes as {{.Username}} ...\n",
      "translation": "Récupération des routes en tant que {{.Username}} ...\n",
      "modified": false
   },
   {
      "id": "Getting rules for the security group  : {{.SecurityGroupName}}...",
      "translation": "Getting rules for the security group  : {{.SecurityGroupName}}...",
      "modified": false
   },
   {
      "id": "Getting security groups as {{.username}}",
      "translation": "Getting security groups as {{.username}}",
      "modified": false
   },
   {
      "id": "Getting service access as {{.Username}}...",
      "translation": "getting service access as {{.Username}}...",
      "modified": true
   },
   {
      "id": "Getting service access for broker {{.Broker}} and organization {{.Organization}} as {{.Username}}...",
      "translation": "getting service access for broker {{.Broker}} and organization {{.Organization}} as {{.Username}}...",
      "modified": true
   },
   {
      "id": "Getting service access for broker {{.Broker}} and service {{.Service}} and organization {{.Organization}} as {{.Username}}...",
      "translation": "getting service access for broker {{.Broker}} and service {{.Service}} and organization {{.Organization}} as {{.Username}}...",
      "modified": true
   },
   {
      "id": "Getting service access for broker {{.Broker}} and service {{.Service}} as {{.Username}}...",
      "translation": "getting service access for broker {{.Broker}} and service {{.Service}} as {{.Username}}...",
      "modified": true
   },
   {
      "id": "Getting service access for broker {{.Broker}} as {{.Username}}...",
      "translation": "getting service access for broker {{.Broker}} as {{.Username}}...",
      "modified": true
   },
   {
      "id": "Getting service access for organization {{.Organization}} as {{.Username}}...",
      "translation": "getting service access for organization {{.Organization}} as {{.Username}}...",
      "modified": true
   },
   {
      "id": "Getting service access for service {{.Service}} and organization {{.Organization}} as {{.Username}}...",
      "translation": "getting service access for service {{.Service}} and organization {{.Organization}} as {{.Username}}...",
      "modified": true
   },
   {
      "id": "Getting service access for service {{.Service}} as {{.Username}}...",
      "translation": "getting service access for service {{.Service}} as {{.Username}}...",
      "modified": true
   },
   {
      "id": "Getting service auth tokens as {{.CurrentUser}}...",
      "translation": "Getting service auth tokens as {{.CurrentUser}}...",
      "modified": false
   },
   {
      "id": "Getting service brokers as {{.Username}}...\n",
      "translation": "Récupération des services brokers en tant que {{.Username}}...",
      "modified": false
   },
   {
      "id": "Getting service plan information for service {{.ServiceName}} as {{.CurrentUser}}...",
      "translation": "Getting service plan information for service {{.ServiceName}} as {{.CurrentUser}}...",
      "modified": false
   },
   {
      "id": "Getting service plan information for service {{.ServiceName}}...",
      "translation": "Getting service plan information for service {{.ServiceName}}...",
      "modified": false
   },
   {
      "id": "Getting services from marketplace in org {{.OrgName}} / space {{.SpaceName}} as {{.CurrentUser}}...",
      "translation": "Récupération des services du marketplace dans l'org {{.OrgName}} / espace {{.SpaceName}} en tant que {{.CurrentUser}}...",
      "modified": false
   },
   {
      "id": "Getting services in org {{.OrgName}} / space {{.SpaceName}} as {{.CurrentUser}}...",
      "translation": "Rapporter des services dans l'org {{.OrgName}} / espace {{.SpaceName}} en tant que {{.CurrentUser}}...",
      "modified": false
   },
   {
      "id": "Getting space quota {{.Quota}} info as {{.Username}}...",
      "translation": "Getting space quota {{.Quota}} info as {{.Username}}...",
      "modified": false
   },
   {
      "id": "Getting space quotas as {{.Username}}...",
      "translation": "Getting space quotas as {{.Username}}...",
      "modified": false
   },
   {
      "id": "Getting spaces in org {{.TargetOrgName}} as {{.CurrentUser}}...\n",
      "translation": "Getting spaces in org {{.TargetOrgName}} as {{.CurrentUser}}...\n",
      "modified": false
   },
   {
      "id": "Getting stack '{{.Stack}}' in org {{.OrganizationName}} / space {{.SpaceName}} as {{.Username}}...",
      "translation": "Getting stack '{{.Stack}}' in org {{.OrganizationName}} / space {{.SpaceName}} as {{.Username}}...",
      "modified": false
   },
   {
      "id": "Getting stacks in org {{.OrganizationName}} / space {{.SpaceName}} as {{.Username}}...",
      "translation": "Obtenir des stacks dans org {{.OrganizationName}} / {{.SpaceName}} comme {{.Username}}...",
      "modified": false
   },
   {
      "id": "Getting users in org {{.TargetOrg}} / space {{.TargetSpace}} as {{.CurrentUser}}",
      "translation": "Obtenir utilisateurs dans org {{.TargetOrg}} / espace {{.TargetSpace}} en tant que {{.CurrentUser}}",
      "modified": false
   },
   {
      "id": "Getting users in org {{.TargetOrg}} as {{.CurrentUser}}...",
      "translation": "Obtenir utilisateurs dans org {{.TargetOrg}} en tant que {{.CurrentUser}}...",
      "modified": false
   },
   {
      "id": "HTTP data to include in the request body",
      "translation": "données HTTP pour inclure dans le corps de la demande",
      "modified": false
   },
   {
      "id": "HTTP method (GET,POST,PUT,DELETE,etc)",
      "translation": "méthode HTTP (GET, POST, PUT, DELETE, etc)",
      "modified": false
   },
   {
      "id": "Hostname",
      "translation": "Nom d'hôte",
      "modified": false
   },
   {
      "id": "Hostname (e.g. my-subdomain)",
      "translation": "Nom d'hôte (par exemple, mon-domaine)",
      "modified": false
   },
   {
      "id": "INSTALLED PLUGIN COMMANDS",
      "translation": "PLUGIN COMMANDS",
      "modified": true
   },
   {
      "id": "Ignore manifest file",
      "translation": "Ignorer fichier manifeste",
      "modified": false
   },
   {
      "id": "Include response headers in the output",
      "translation": "En-têtes de réponse dans la sortie",
      "modified": false
   },
   {
      "id": "Incorrect Usage",
      "translation": "Utilisation Incorrecte",
      "modified": false
   },
   {
      "id": "Incorrect Usage.\n",
      "translation": "Utilisation incorrecte.\n",
      "modified": false
   },
   {
      "id": "Incorrect Usage. Command line flags (except -f) cannot be applied when pushing multiple apps from a manifest file.",
      "translation": "Utilisation incorrecte. Drapeaux de ligne de commande (sauf -f) ne peuvent pas être appliquées en poussant plusieurs applications à partir d'un fichier manifeste.",
      "modified": false
   },
   {
      "id": "Incorrect json format: file: {{.JSONFile}}\n\u0009\u0009\nValid json file example:\n[\n  {\n    \"protocol\": \"tcp\",\n    \"destination\": \"10.244.1.18\",\n    \"ports\": \"3306\"\n  }\n]",
      "translation": "Incorrect json format: file: {{.JSONFile}}\n\u0009\u0009\nValid json file example:\n[\n  {\n    \"protocol\": \"tcp\",\n    \"destination\": \"10.244.1.18\",\n    \"ports\": \"3306\"\n  }\n]",
      "modified": false
   },
   {
      "id": "Incorrect number of arguments",
      "translation": "Nombre d'arguments incorrect",
      "modified": false
   },
   {
      "id": "Incorrect usage",
      "translation": "Utilisation incorrecte",
      "modified": false
   },
   {
      "id": "Install the plugin defined in command argument",
      "translation": "install-plugin PATH/TO/PLUGIN-NAME  - Install the plugin defined in command argument",
      "modified": true
   },
   {
      "id": "Installing plugin {{.PluginPath}}...",
      "translation": "Installing plugin {{.PluginPath}}...",
      "modified": false
   },
   {
      "id": "Instance",
      "translation": "Instance",
      "modified": false
   },
   {
      "id": "Instance Memory",
      "translation": "Instance Memory",
      "modified": false
   },
   {
      "id": "Instance must be a non-negative integer",
      "translation": "Instance must be a non-negative integer",
      "modified": false
   },
   {
      "id": "Invalid JSON response from server",
      "translation": "Serveur JSON réponse invalide",
      "modified": false
   },
   {
      "id": "Invalid Role {{.Role}}",
      "translation": "Rôle invalide {{.Role}}",
      "modified": false
   },
   {
      "id": "Invalid SSL Cert for {{.URL}}\n{{.TipMessage}}",
      "translation": "Invalid Cert SSL pour {{.URL}}\n{{.TipMessage}}",
      "modified": false
   },
   {
      "id": "Invalid async response from server",
      "translation": "Réponse asynchrone du serveur est invalide",
      "modified": false
   },
   {
      "id": "Invalid auth token: ",
      "translation": "Jeton auth invalide: ",
      "modified": false
   },
   {
      "id": "Invalid data from '{{.repoName}}' - plugin data does not exist",
      "translation": "Invalid data from '{{.repoName}}' - plugin data does not exist",
      "modified": false
   },
   {
      "id": "Invalid disk quota: {{.DiskQuota}}\n{{.ErrorDescription}}",
      "translation": "Quota de disque non valide: {{.DiskQuota}} {{.ErrorDescription}}",
      "modified": false
   },
   {
      "id": "Invalid disk quota: {{.DiskQuota}}\n{{.Err}}",
      "translation": "Quota de disque non valide: {{.DiskQuota}}\n{{.Err}}",
      "modified": false
   },
   {
      "id": "Invalid instance count: {{.InstanceCount}}\nInstance count must be a positive integer",
      "translation": "Instance non valide compter: {{.InstanceCount}}\nCompte de l'instance doit être un entier positif",
      "modified": false
   },
   {
      "id": "Invalid instance count: {{.InstancesCount}}\nInstance count must be a positive integer",
      "translation": "Instance non valide compter: {{.InstancesCount}}\nCompte de l'instance doit être un entier positif",
      "modified": false
   },
   {
      "id": "Invalid instance memory limit: {{.MemoryLimit}}\n{{.Err}}",
      "translation": "Invalid instance memory limit: {{.MemoryLimit}}\n{{.Err}}",
      "modified": false
   },
   {
      "id": "Invalid instance: {{.Instance}}\nInstance must be a positive integer",
      "translation": "Invalid instance: {{.Instance}}\nInstance must be a positive integer",
      "modified": false
   },
   {
      "id": "Invalid instance: {{.Instance}}\nInstance must be less than {{.InstanceCount}}",
      "translation": "Invalid instance: {{.Instance}}\nInstance must be less than {{.InstanceCount}}",
      "modified": false
   },
   {
      "id": "Invalid json data from",
      "translation": "Invalid json data from",
      "modified": false
   },
   {
      "id": "Invalid manifest. Expected a map",
      "translation": "Manifeste non valide. Prévue une dictionaire",
      "modified": false
   },
   {
      "id": "Invalid memory limit: {{.MemLimit}}\n{{.Err}}",
      "translation": "Limite de mémoire non valide: {{.MemLimit}}\n{{.Err}}",
      "modified": false
   },
   {
      "id": "Invalid memory limit: {{.MemoryLimit}}\n{{.Err}}",
      "translation": "Limite de mémoire invalid: {{.MemoryLimit}}\n{{.Err}}",
      "modified": false
   },
   {
      "id": "Invalid memory limit: {{.Memory}}\n{{.ErrorDescription}}",
      "translation": "Limite de mémoire non valide: {{.Memory}}\n{{.ErrorDescription}}",
      "modified": false
   },
   {
      "id": "Invalid position. {{.ErrorDescription}}",
      "translation": "Position non valide. {{.ErrorDescription}}",
      "modified": false
   },
   {
      "id": "Invalid timeout param: {{.Timeout}}\n{{.Err}}",
      "translation": "Invalid délai param: {{.Timeout}}\n{{.Err}}",
      "modified": false
   },
   {
      "id": "Invalid usage",
      "translation": "Utilisation non valide",
      "modified": false
   },
   {
      "id": "Invalid value for '{{.PropertyName}}': {{.StringVal}}\n{{.Error}}",
      "translation": "Valeur inattendue pour {{.PropertyName}} :\n {{.Error}}",
      "modified": true
   },
   {
      "id": "JSON is invalid: {{.ErrorDescription}}",
      "translation": "JSON est invalide: {{.ErrorDescription}}",
      "modified": false
   },
   {
      "id": "Last Operation",
      "translation": "La Dernierre Opération",
      "modified": false
   },
   {
      "id": "List all apps in the target space",
      "translation": "Liste de toutes les applications dans l'espace ciblé",
      "modified": false
   },
   {
      "id": "List all available plugins in all added repositories",
      "translation": "List all available plugins in all added repositories",
      "modified": false
   },
   {
      "id": "List all buildpacks",
      "translation": "Liste de toutes les buildpacks",
      "modified": false
   },
   {
      "id": "List all orgs",
      "translation": "Liste de toutes les orgs",
      "modified": false
   },
   {
      "id": "List all routes in the current space or the current organization",
      "translation": "List all routes in the current space or the current organization",
      "modified": false
   },
   {
      "id": "List all security groups",
      "translation": "List all security groups",
      "modified": false
   },
   {
      "id": "List all service instances in the target space",
      "translation": "Liste de toutes les instances de service dans l'espace ciblé",
      "modified": false
   },
   {
      "id": "List all spaces in an org",
      "translation": "liste de tous les espaces dans un org",
      "modified": false
   },
   {
      "id": "List all stacks (a stack is a pre-built file system, including an operating system, that can run apps)",
      "translation": "Liste de toutes les stacks (un stacl est un système de fichiers pré-construit, y compris un système d'exploitation, qui peuvent exécuter des applications)",
      "modified": false
   },
   {
      "id": "List all the routes for all spaces of current organization",
      "translation": "Lister toutes les routes pour tous les espaces de l'organization courrant",
      "modified": false
   },
   {
      "id": "List all users in the org",
      "translation": "Liste tous les utilisateurs dans le org",
      "modified": false
   },
   {
      "id": "List available offerings in the marketplace",
      "translation": "Liste des offres disponibles sur le marché",
      "modified": false
   },
   {
      "id": "List available space resource quotas",
      "translation": "List available space resource quotas",
      "modified": false
   },
   {
      "id": "List available usage quotas",
      "translation": "List available usage quotas",
      "modified": false
   },
   {
      "id": "List domains in the target org",
      "translation": "domaines de la liste dans la org ciblé",
      "modified": false
   },
   {
      "id": "List keys for a service instance",
      "translation": "Lister les clefs pour un instance de service",
      "modified": false
   },
   {
      "id": "List security groups in the set of security groups for running applications",
      "translation": "List security groups in the set of security groups for running applications",
      "modified": false
   },
   {
      "id": "List security groups in the staging set for applications",
      "translation": "List security groups in the staging set for applications",
      "modified": false
   },
   {
      "id": "List service access settings",
      "translation": "List service access settings",
      "modified": false
   },
   {
      "id": "List service auth tokens",
      "translation": "Liste service auth tokens",
      "modified": false
   },
   {
      "id": "List service brokers",
      "translation": "Liste des courtiers de service",
      "modified": false
   },
   {
      "id": "Listing Installed Plugins...",
      "translation": "Listing Installed Plugins...",
      "modified": false
   },
   {
      "id": "Lock the buildpack to prevent updates",
      "translation": "Verrouiller le buildpack",
      "modified": true
   },
   {
      "id": "Log user in",
      "translation": "Connexion utilisateur",
      "modified": false
   },
   {
      "id": "Log user out",
      "translation": "Déconnexion utilisateur",
      "modified": false
   },
   {
      "id": "Logged errors:",
      "translation": "Logged errors:",
      "modified": false
   },
   {
      "id": "Logging out...",
      "translation": "Déconnexion ...",
      "modified": false
   },
   {
      "id": "Loggregator endpoint missing from config file",
      "translation": "Loggregator endpoint manquant de fichier de configuration",
      "modified": false
   },
   {
      "id": "Looking up '{{.filePath}}' from repository '{{.repoName}}'",
      "translation": "Looking up '{{.filePath}}' from repository '{{.repoName}}'",
      "modified": false
   },
   {
      "id": "Make a copy of app source code from one application to another.  Unless overridden, the copy-source command will restart the application.",
      "translation": "Make a copy of app source code from one application to another.  Unless overridden, the copy-source command will restart the application.",
      "modified": false
   },
   {
      "id": "Make a user-provided service instance available to cf apps",
      "translation": "Faire un instance de service fourni par l'utilisateur à la disposition des applications cf",
      "modified": false
   },
   {
      "id": "Manifest file created successfully at ",
      "translation": "Manifest file created successfully at ",
      "modified": false
   },
   {
      "id": "Manifest file is not found in the current directory, please provide either an app name or manifest",
      "translation": "Manifest file is not found in the current directory, please provide either an app name or manifest",
      "modified": false
   },
   {
      "id": "Map the root domain to this app",
      "translation": "Plan du domaine racine de l'application",
      "modified": false
   },
   {
      "id": "Max wait time for app instance startup, in minutes",
      "translation": "Temps d'attente maximum pour le démarrage d'instance, en minutes",
      "modified": false
   },
   {
      "id": "Max wait time for buildpack staging, in minutes",
      "translation": "Temps d'attente maximum pour le chargement de buildpack, en minutes",
      "modified": false
   },
   {
      "id": "Maximum amount of memory an application instance can have (e.g. 1024M, 1G, 10G)",
      "translation": "Quantité maximum de mémoire pour une instance d'application (ex: 1024M, 1G, 10G)",
      "modified": false
   },
   {
      "id": "Maximum amount of memory an application instance can have (e.g. 1024M, 1G, 10G). -1 represents an unlimited amount.",
      "translation": "Quantité maximum de mémoire pour une instance d'application (e.g. 1024M, 1G, 10G). -1 represents an unlimited amount.",
      "modified": false
   },
   {
      "id": "Maximum amount of memory an application instance can have (e.g. 1024M, 1G, 10G). -1 represents an unlimited amount. (Default: unlimited)",
      "translation": "Maximum amount of memory an application instance can have(e.g. 1024M, 1G, 10G). -1 represents an unlimited amount. (Default: unlimited)",
      "modified": true
   },
   {
      "id": "Maximum time (in seconds) for CLI to wait for application start, other server side timeouts may apply",
      "translation": "Lancer attente en secondes",
      "modified": true
   },
   {
      "id": "Memory limit (e.g. 256M, 1024M, 1G)",
      "translation": "Limitations de la mémoire (par exemple, 256M, 1024M, 1g)",
      "modified": false
   },
   {
      "id": "Message: {{.Message}}",
      "translation": "Méssage: {{.Message}}",
      "modified": false
   },
   {
      "id": "Migrate service instances from one service plan to another",
      "translation": "Migrez les instances de service d'un plan de service à un autre",
      "modified": false
   },
   {
      "id": "NAME:",
      "translation": "NOM:",
      "modified": false
   },
   {
      "id": "Name",
      "translation": "Nom",
      "modified": false
   },
   {
      "id": "New Password",
      "translation": "Nouveau mot de passe",
      "modified": false
   },
   {
      "id": "New name",
      "translation": "Nouveau nom",
      "modified": false
   },
   {
      "id": "No API endpoint set. Use '{{.LoginTip}}' or '{{.APITip}}' to target an endpoint.",
      "translation": "Aucun API endpoint ciblé. Utiliser '{{.LoginTip}}' ou '{{.APITip}}' pour ciblé un endpoint.",
      "modified": true
   },
   {
      "id": "No action taken.  You must disable access to all plans of {{.ServiceName}} service for all orgs and then grant access for all orgs except the {{.OrgName}} org.",
      "translation": "Plans are accessible for all orgs. Try removing access for all orgs, then enable access for select orgs.",
      "modified": true
   },
   {
      "id": "No action taken.  You must disable access to the {{.PlanName}} plan of {{.ServiceName}} service for all orgs and then grant access for all orgs except the {{.OrgName}} org.",
      "translation": "The plan {{.PlaneName}} of service {{.ServiceName}} is already inaccessible for org {{.OrgName}}",
      "modified": true
   },
   {
      "id": "No api endpoint set. Use '{{.Name}}' to set an endpoint",
      "translation": "Pas api endpoint ensemble. Utilisez '{{.Name}}' pour définir un point de terminaison",
      "modified": false
   },
   {
      "id": "No apps found",
      "translation": "Aucune application trouvée",
      "modified": false
   },
   {
      "id": "No buildpacks found",
      "translation": "Pas buildpacks trouvés",
      "modified": false
   },
   {
      "id": "No changes were made",
      "translation": "No changes were made",
      "modified": false
   },
   {
      "id": "No domains found",
      "translation": "Pas domaines trouvés",
      "modified": false
   },
   {
      "id": "No events for app {{.AppName}}",
      "translation": "Aucun événement pour l'application {{.AppName}}",
      "modified": false
   },
   {
      "id": "No flags specified. No changes were made.",
      "translation": "Pas de marques spécifiés. Pas de modifications ont été apportées.",
      "modified": false
   },
   {
      "id": "No org and space targeted, use '{{.Command}}' to target an org and space",
      "translation": "Aucune org ou espace ciblée, utiliser la '{{.Command}}' pour ciblé l'org et l'espace",
      "modified": false
   },
   {
      "id": "No org or space targeted, use '{{.CFTargetCommand}}'",
      "translation": "Aucune org ou espace ciblée, utiliser '{{.CFTargetCommand}}'",
      "modified": false
   },
   {
      "id": "No org targeted, use '{{.CFTargetCommand}}'",
      "translation": "Aucune org ciblée, utiliser '{{.CFTargetCommand}}'",
      "modified": false
   },
   {
      "id": "No org targeted, use '{{.Command}}' to target an org.",
      "translation": "Aucune org ciblée, utiliser la '{{.Command}}' pour ciblé l'org.",
      "modified": false
   },
   {
      "id": "No orgs found",
      "translation": "Aucune Org trouvée",
      "modified": false
   },
   {
      "id": "No routes found",
      "translation": "Pas de route trouvée",
      "modified": false
   },
   {
      "id": "No running env variables have been set",
      "translation": "No running env variables have been set",
      "modified": false
   },
   {
      "id": "No running security groups set",
      "translation": "No running security groups set",
      "modified": false
   },
   {
      "id": "No security groups",
      "translation": "No security groups",
      "modified": false
   },
   {
      "id": "No service brokers found",
      "translation": "Pas de courtiers de services trouvés",
      "modified": false
   },
   {
      "id": "No service key for service instance {{.ServiceInstanceName}}",
      "translation": "Pas de clef pour instance de service {{.ServiceInstanceName}}",
      "modified": false
   },
   {
      "id": "No service key {{.ServiceKeyName}} found for service instance {{.ServiceInstanceName}}",
      "translation": "Pas de clef de service {{.ServiceKeyName}} trouver pour instance de service {{.ServiceInstanceName}}",
      "modified": false
   },
   {
      "id": "No service offerings found",
      "translation": "Aucune offre de services trouvés",
      "modified": false
   },
   {
      "id": "No services found",
      "translation": "Pas de services trouvés",
      "modified": false
   },
   {
      "id": "No space targeted, use '{{.CFTargetCommand}}'",
      "translation": "Aucun espace ciblé, utiliser '{{.CFTargetCommand}}'",
      "modified": false
   },
   {
      "id": "No space targeted, use '{{.Command}}' to target a space",
      "translation": "Aucun espace ciblé, utiliser la '{{.Command}}' pour ciblé l'espace",
      "modified": false
   },
   {
      "id": "No spaces assigned",
      "translation": "No spaces assigned",
      "modified": false
   },
   {
      "id": "No spaces found",
      "translation": "No spaces found",
      "modified": false
   },
   {
      "id": "No staging env variables have been set",
      "translation": "No staging env variables have been set",
      "modified": false
   },
   {
      "id": "No staging security group set",
      "translation": "No staging security group set",
      "modified": false
   },
   {
      "id": "No system-provided env variables have been set",
      "translation": "Pas de variables d'environnement fournies par le système",
      "modified": false
   },
   {
      "id": "No user-defined env variables have been set",
      "translation": "Variables d'environnement utilisateur non définis",
      "modified": false
   },
   {
      "id": "Not logged in. Use '{{.CFLoginCommand}}' to log in.",
      "translation": "Pas connecté. Utiliser '{{.CFLoginCommand}}' pour vous connecter.",
      "modified": false
   },
   {
      "id": "Note: this may take some time",
      "translation": "Note: this may take some time",
      "modified": false
   },
   {
      "id": "Number of instances",
      "translation": "Nombre d'instances",
      "modified": false
   },
   {
      "id": "OK",
      "translation": "OK",
      "modified": false
   },
   {
      "id": "ORG ADMIN",
      "translation": "ORG ADMIN",
      "modified": false
   },
   {
      "id": "ORG AUDITOR",
      "translation": "ORG AUDITEUR",
      "modified": false
   },
   {
      "id": "ORG MANAGER",
      "translation": "ORG GÉRANT",
      "modified": false
   },
   {
      "id": "ORGS",
      "translation": "ORGS",
      "modified": false
   },
   {
      "id": "Org",
      "translation": "Org",
      "modified": false
   },
   {
      "id": "Org that contains the target application",
      "translation": "Org that contains the target application",
      "modified": false
   },
   {
      "id": "Org {{.OrgName}} already exists",
      "translation": "Org {{.OrgName}} existe déjà",
      "modified": false
   },
   {
      "id": "Org {{.OrgName}} does not exist or is not accessible",
      "translation": "Org {{.OrgName}} does not exist or is not accessible",
      "modified": false
   },
   {
      "id": "Org {{.OrgName}} does not exist.",
      "translation": "Org {{.OrgName}} n'existe pas.",
      "modified": false
   },
   {
      "id": "Org:",
      "translation": "Org:",
      "modified": false
   },
   {
      "id": "Organization",
      "translation": "Organisation",
      "modified": false
   },
   {
      "id": "Override path to default config directory",
      "translation": "Remplacer par défaut config chemin",
      "modified": false
   },
   {
      "id": "Override path to default plugin config directory",
      "translation": "Override path to default plugin config directory",
      "modified": false
   },
   {
      "id": "Override restart of the application in target environment after copy-source completes",
      "translation": "Override restart of the application in target environment after copy-source completes",
      "modified": false
   },
   {
      "id": "Paid service plans",
      "translation": "Plan de service payè",
      "modified": false
   },
   {
      "id": "Pass parameters as JSON to create a running environment variable group",
      "translation": "Pass parameters as JSON to create a running environment variable group",
      "modified": false
   },
   {
      "id": "Pass parameters as JSON to create a staging environment variable group",
      "translation": "Pass parameters as JSON to create a staging environment variable group",
      "modified": false
   },
   {
      "id": "Password",
      "translation": "Mot de passe",
      "modified": false
   },
   {
      "id": "Password verification does not match",
      "translation": "Vérification de mot de passe ne correspond pas",
      "modified": false
   },
   {
      "id": "Path to app directory or file",
      "translation": "Chemin de répertoire de l'application ou un fichier zip",
      "modified": true
   },
   {
      "id": "Path to directory or zip file",
      "translation": "Chemin d'accès au répertoire ou un fichier zip",
      "modified": false
   },
   {
      "id": "Path to manifest",
      "translation": "Chemin du fishier manifest",
      "modified": false
   },
   {
      "id": "Perform a simple check to determine whether a route currently exists or not.",
      "translation": "Perform a simple check to determine whether a route currently exists or not.",
      "modified": false
   },
   {
      "id": "Plan does not exist for the {{.ServiceName}} service",
      "translation": "Plan does not exist for the {{.ServiceName}} service",
      "modified": false
   },
   {
      "id": "Plan {{.ServicePlanName}} cannot be found",
      "translation": "Plan '{{.ServicePlanName}}' ne peut être trouvé",
      "modified": false
   },
   {
      "id": "Plan {{.ServicePlanName}} has no service instances to migrate",
      "translation": "Plan de {{.ServicePlanName}} a aucun cas de services à migrer",
      "modified": false
   },
   {
      "id": "Plan: {{.ServicePlanName}}",
      "translation": "Régime: {{.ServicePlanName}}",
      "modified": false
   },
   {
      "id": "Please choose either allow or disallow. Both flags are not permitted to be passed in the same command.",
      "translation": "Choississez allow ou disallow. Les deux options ne sons pas permise dans la même commande.",
      "modified": false
   },
   {
      "id": "Please don't",
      "translation": "S'il vous plaît ne pas",
      "modified": false
   },
   {
      "id": "Please log in again",
      "translation": "S'il vous plaît, connecter à nouveau",
      "modified": false
   },
   {
      "id": "Please provide the space within the organization containing the target application",
      "translation": "Please provide the space within the organization containing the target application",
      "modified": false
   },
   {
      "id": "Plugin Name",
      "translation": "Plugin name",
      "modified": true
   },
   {
      "id": "Plugin name {{.PluginName}} does not exist",
      "translation": "Plugin name {{.PluginName}} does not exist",
      "modified": true
   },
   {
      "id": "Plugin name {{.PluginName}} is already taken",
      "translation": "Plugin name {{.PluginName}} is already taken",
      "modified": false
   },
   {
      "id": "Plugin repo named \"{{.repoName}}\" already exists, please use another name.",
      "translation": "Plugin repo named \"{{.repoName}}\" already exists, please use another name.",
      "modified": false
   },
   {
      "id": "Plugin requested has no binary available for your OS: ",
      "translation": "Plugin requested has no binary available for your OS: ",
      "modified": false
   },
   {
      "id": "Plugin {{.PluginName}} successfully uninstalled.",
      "translation": "Plugin name {{.PluginName}} successfully uninstalled",
      "modified": true
   },
   {
      "id": "Plugin {{.PluginName}} v{{.Version}} successfully installed.",
      "translation": "Plugin {{.PluginName}} successfully installed.",
      "modified": true
   },
   {
      "id": "Print API request diagnostics to stdout",
      "translation": "API d'impression de diagnostic sur stdout",
      "modified": false
   },
   {
      "id": "Print out a list of files in a directory or the contents of a specific file",
      "translation": "Imprimer une liste de fichiers dans un répertoire ou le contenu d'un fichier spécifique",
      "modified": false
   },
   {
      "id": "Print the version",
      "translation": "Affiche la version",
      "modified": false
   },
   {
      "id": "Problem removing downloaded binary in temp directory: ",
      "translation": "Problem removing downloaded binary in temp directory: ",
      "modified": false
   },
   {
      "id": "Property '{{.PropertyName}}' found in manifest. This feature is no longer supported. Please remove it and try again.",
      "translation": "La valeur '{{.PropertyName}}' trouvé dans le manifeste. Cette fonctionnalité n'est plus prise en charge. S'il vous plaît enlever et essayer à nouveau.",
      "modified": false
   },
   {
      "id": "Provider",
      "translation": "Fournisseur",
      "modified": false
   },
   {
      "id": "Purging service {{.ServiceName}}...",
      "translation": "Purgé le service {{.ServiceName}}...",
      "modified": false
   },
   {
      "id": "Push a new app or sync changes to an existing app",
      "translation": "Appuyez une nouvelle application ou les modifications à synchroniser à une application existante",
      "modified": false
   },
   {
      "id": "Push a single app (with or without a manifest):\n",
      "translation": "Appuyez une seule application (avec ou sans un manifeste):\n",
      "modified": false
   },
   {
      "id": "Quota Definition {{.QuotaName}} already exists",
      "translation": "La définition de quota {{.QuotaName}} existe déjà",
      "modified": false
   },
   {
      "id": "Quota to assign to the newly created org (excluding this option results in assignment of default quota)",
      "translation": "Quota to assign to the newly created org (excluding this option results in assignment of default quota)",
      "modified": false
   },
   {
      "id": "Quota to assign to the newly created space (excluding this option results in assignment of default quota)",
      "translation": "Quota to assign to the newly created space (excluding this option results in assignment of default quota)",
      "modified": false
   },
   {
      "id": "Quota {{.QuotaName}} does not exist",
      "translation": "Quota {{.QuotaName}} n'éxiste plus",
      "modified": false
   },
   {
      "id": "REQUEST:",
      "translation": "DEMANDE:",
      "modified": false
   },
   {
      "id": "RESPONSE:",
      "translation": "RÉPONSE:",
      "modified": false
   },
   {
      "id": "ROLES:\n",
      "translation": "RÔLES:\n",
      "modified": false
   },
   {
      "id": "ROUTES",
      "translation": "ROUTES",
      "modified": false
   },
   {
      "id": "Really delete orphaned routes?{{.Prompt}}",
      "translation": "Vraiment supprimer des routes orphelins?{{.Prompt}}",
      "modified": false
   },
   {
      "id": "Really delete the {{.ModelType}} {{.ModelName}} and everything associated with it?",
      "translation": "Voulez-vous vraiment effacer cette {{.ModelType}} {{.ModelName}} et tout associé avec?",
      "modified": false
   },
   {
      "id": "Really delete the {{.ModelType}} {{.ModelName}}?",
      "translation": "Voulez-vous vraiment effacer cette {{.ModelType}} {{.ModelName}}?",
      "modified": false
   },
   {
      "id": "Really migrate {{.ServiceInstanceDescription}} from plan {{.OldServicePlanName}} to {{.NewServicePlanName}}?\u003e",
      "translation": "Vraiment migrer {{.ServiceInstanceDescription}} de régime {{.OldServicePlanName}} à {{.NewServicePlanName}}?\u003e",
      "modified": false
   },
   {
      "id": "Really purge service offering {{.ServiceName}} from Cloud Foundry?",
      "translation": "Vraiment purger offre de service {{.ServiceName}} de Cloud Foundry?",
      "modified": false
   },
   {
      "id": "Received invalid SSL certificate from ",
      "translation": "Reçu certificat SSL invalide de ",
      "modified": false
   },
   {
      "id": "Recursively remove a service and child objects from Cloud Foundry database without making requests to a service broker",
      "translation": "Effacer de façon récursive un service et des objets enfants base de données Cloud Foundry sans faire des demandes à un courtier de service",
      "modified": false
   },
   {
      "id": "Remove a plugin repository",
      "translation": "Remove a plugin repository",
      "modified": false
   },
   {
      "id": "Remove a space role from a user",
      "translation": "Retirer un espace de rôle d'un utilisateur",
      "modified": false
   },
   {
      "id": "Remove a url route from an app",
      "translation": "Suppression d'un itinéraire de l'URL d'une application",
      "modified": false
   },
   {
      "id": "Remove all api endpoint targeting",
      "translation": "Remove all api endpoint targeting",
      "modified": false
   },
   {
      "id": "Remove an env variable",
      "translation": "Supprimer une variable d'environement",
      "modified": false
   },
   {
      "id": "Remove an org role from a user",
      "translation": "Retirer un org de rôle d'un utilisateur",
      "modified": false
   },
   {
      "id": "Removing env variable {{.VarName}} from app {{.AppName}} in org {{.OrgName}} / space {{.SpaceName}} as {{.CurrentUser}}...",
      "translation": "Retrait variable d'environnement {{.VarName}} de l'application {{.AppName}} dans l'org {{.OrgName}} / espace {{.SpaceName}} en tant que {{.CurrentUser}}...",
      "modified": false
   },
   {
      "id": "Removing role {{.Role}} from user {{.TargetUser}} in org {{.TargetOrg}} / space {{.TargetSpace}} as {{.CurrentUser}}...",
      "translation": "Retrait rôle {{.Role}} de l'utilisateur {{.TargetUser}} dans l'org {{.TargetOrg}} / espace {{.TargetSpace}} en tant que {{.CurrentUser}}...",
      "modified": false
   },
   {
      "id": "Removing role {{.Role}} from user {{.TargetUser}} in org {{.TargetOrg}} as {{.CurrentUser}}...",
      "translation": "Retrait rôle {{.Role}} de l'utilisateur {{.TargetUser}} dans l'org {{.TargetOrg}} en tant que {{.CurrentUser}}...",
      "modified": false
   },
   {
      "id": "Removing route {{.URL}} from app {{.AppName}} in org {{.OrgName}} / space {{.SpaceName}} as {{.Username}}...",
      "translation": "Retrait itinéraire {{.URL}} de l'application {{.AppName}} en {{.OrgName}} / espace {{.SpaceName}} comme {{.Username}}...",
      "modified": false
   },
   {
      "id": "Removing route {{.URL}}...",
      "translation": "Supprimer la route {{.URL}}...",
      "modified": false
   },
   {
      "id": "Rename a buildpack",
      "translation": "Renommer un buildpack",
      "modified": false
   },
   {
      "id": "Rename a service broker",
      "translation": "Renommer un courtier de service",
      "modified": false
   },
   {
      "id": "Rename a service instance",
      "translation": "Renommer une instance de service",
      "modified": false
   },
   {
      "id": "Rename a space",
      "translation": "Renommer un espace",
      "modified": false
   },
   {
      "id": "Rename an app",
      "translation": "Renommer une application",
      "modified": false
   },
   {
      "id": "Rename an org",
      "translation": "Renommer une org",
      "modified": false
   },
   {
      "id": "Renaming app {{.AppName}} to {{.NewName}} in org {{.OrgName}} / space {{.SpaceName}} as {{.Username}}...",
      "translation": "Renommer application {{.AppName}} comme {{.NewName}} dans l'org {{.OrgName}} / espace {{.SpaceName}} comme {{.Username}}...",
      "modified": false
   },
   {
      "id": "Renaming buildpack {{.OldBuildpackName}} to {{.NewBuildpackName}}...",
      "translation": "Renommer buildpack {{.OldBuildpackName}} pour {{.NewBuildpackName}}...",
      "modified": false
   },
   {
      "id": "Renaming org {{.OrgName}} to {{.NewName}} as {{.Username}}...",
      "translation": "Renommer org {{.OrgName}} pour {{.NewName}} comme {{.Username}}...",
      "modified": false
   },
   {
      "id": "Renaming service broker {{.OldName}} to {{.NewName}} as {{.Username}}",
      "translation": "Renommer courtier de service '{{.OldName}}' pour {{.NewName}} comme {{.Username}}",
      "modified": false
   },
   {
      "id": "Renaming service {{.ServiceName}} to {{.NewServiceName}} in org {{.OrgName}} / space {{.SpaceName}} as {{.CurrentUser}}...",
      "translation": "Renommer service {{.ServiceName}} pour {{.NewServiceName}} dans l'org {{.OrgName}} / espace {{.SpaceName}} en tant que {{.CurrentUser}} ...",
      "modified": false
   },
   {
      "id": "Renaming space {{.OldSpaceName}} to {{.NewSpaceName}} in org {{.OrgName}} as {{.CurrentUser}}...",
      "translation": "Renaming space {{.OldSpaceName}} to {{.NewSpaceName}} in org {{.OrgName}} as {{.CurrentUser}}...",
      "modified": false
   },
   {
      "id": "Repo Name",
      "translation": "Repo Name",
      "modified": false
   },
   {
      "id": "Repo Name - List plugins from just this repository",
      "translation": "Repo Name - List plugins from just this repository",
      "modified": false
   },
   {
      "id": "Repository: ",
      "translation": "Repository: ",
      "modified": false
   },
   {
      "id": "Restage an app",
      "translation": "Recharger une application",
      "modified": false
   },
   {
      "id": "Restaging app {{.AppName}} in org {{.OrgName}} / space {{.SpaceName}} as {{.CurrentUser}}...",
      "translation": "Rechargement application {{.AppName}} dans l'org {{.OrgName}} / espace {{.SpaceName}} en tant que {{.CurrentUser}}...",
      "modified": false
   },
   {
      "id": "Restart an app",
      "translation": "Redémarrer une application",
      "modified": false
   },
   {
      "id": "Restarting instance {{.Instance}} of application {{.AppName}} as {{.Username}}",
      "translation": "Restarting instance {{.Instance}} of application {{.AppName}} as {{.Username}}",
      "modified": false
   },
   {
      "id": "Retrieve an individual feature flag with status",
      "translation": "Retrieve an individual feature flag with status",
      "modified": false
   },
   {
      "id": "Retrieve and display the OAuth token for the current session",
      "translation": "Retrieve and display the OAuth token for the current session",
      "modified": false
   },
   {
      "id": "Retrieve and display the given app's guid.  All other health and status output for the app is suppressed.",
      "translation": "Retrieve and display the given app's guid.  All other health and status output for the app is suppressed.",
      "modified": false
   },
   {
      "id": "Retrieve and display the given org's guid.  All other output for the org is suppressed.",
      "translation": "Retrieve and display the given org's guid.  All other output for the org is suppressed.",
      "modified": false
   },
   {
      "id": "Retrieve and display the given service's guid.  All other output for the service is suppressed.",
      "translation": "Retrieve and display the given service's guid.  All other output for the service is suppressed.",
      "modified": false
   },
   {
      "id": "Retrieve and display the given service-key's guid.  All other output for the service is suppressed.",
      "translation": "Récupérer et montrer le guid d'un clef the service.  Tout autre information pour la clef de service a été suprimer.",
      "modified": false
   },
   {
      "id": "Retrieve and display the given space's guid.  All other output for the space is suppressed.",
      "translation": "Retrieve and display the given space's guid.  All other output for the space is suppressed.",
      "modified": false
   },
   {
      "id": "Retrieve and display the given stack's guid. All other output for the stack is suppressed.",
      "translation": "Retrieve and display the given stack's guid. All other output for the stack is suppressed.",
      "modified": false
   },
   {
      "id": "Retrieve list of feature flags with status of each flag-able feature",
      "translation": "Retrieve list of feature flags with status of each flag-able feature",
      "modified": false
   },
   {
      "id": "Retrieve the contents of the running environment variable group",
      "translation": "Retrieve the contents of the running environment variable group",
      "modified": false
   },
   {
      "id": "Retrieve the contents of the staging environment variable group",
      "translation": "Retrieve the contents of the staging environment variable group",
      "modified": false
   },
   {
      "id": "Retrieving status of all flagged features as {{.Username}}...",
      "translation": "Retrieving status of all flagged features as {{.Username}}...",
      "modified": false
   },
   {
      "id": "Retrieving status of {{.FeatureFlag}} as {{.Username}}...",
      "translation": "Retrieving status of {{.FeatureFlag}} as {{.Username}}...",
      "modified": false
   },
   {
      "id": "Retrieving the contents of the running environment variable group as {{.Username}}...",
      "translation": "Retrieving the contents of the running environment variable group as {{.Username}}...",
      "modified": false
   },
   {
      "id": "Retrieving the contents of the staging environment variable group as {{.Username}}...",
      "translation": "Retrieving the contents of the staging environment variable group as {{.Username}}...",
      "modified": false
   },
   {
      "id": "Retrive the rules for all the security groups associated with the space",
      "translation": "Retrive the rules for all the security groups associated with the space",
      "modified": false
   },
   {
      "id": "Route {{.HostName}}.{{.DomainName}} does exist",
      "translation": "Route {{.HostName}}.{{.DomainName}} does exist",
      "modified": false
   },
   {
      "id": "Route {{.HostName}}.{{.DomainName}} does not exist",
      "translation": "Route {{.HostName}}.{{.DomainName}} does not exist",
      "modified": false
   },
   {
      "id": "Route {{.URL}} already exists",
      "translation": "Route {{.URL}} existe déjà",
      "modified": false
   },
   {
      "id": "Routes",
      "translation": "Routes",
      "modified": false
   },
   {
      "id": "Rules",
      "translation": "Règlements",
      "modified": false
   },
   {
      "id": "Running Environment Variable Groups:",
      "translation": "Running Environment Variable Groups:",
      "modified": false
   },
   {
      "id": "SECURITY GROUP",
      "translation": "SECURITY GROUP",
      "modified": false
   },
   {
      "id": "SERVICE ADMIN",
      "translation": "ADMIN DE SERVICE",
      "modified": false
   },
   {
      "id": "SERVICES",
      "translation": "SERVICES",
      "modified": false
   },
   {
      "id": "SPACE ADMIN",
      "translation": "SPACE ADMIN",
      "modified": false
   },
   {
      "id": "SPACE AUDITOR",
      "translation": "ESPACE AUDITEUR",
      "modified": false
   },
   {
      "id": "SPACE DEVELOPER",
      "translation": "ESPACE DÉVELOPPEUR",
      "modified": false
   },
   {
      "id": "SPACE MANAGER",
      "translation": "SPACE GÉRANT",
      "modified": false
   },
   {
      "id": "SPACES",
      "translation": "ESPACES",
      "modified": false
   },
   {
      "id": "Scaling app {{.AppName}} in org {{.OrgName}} / space {{.SpaceName}} as {{.CurrentUser}}...",
      "translation": "Mise à l'échelle de l'application {{.AppName}} dans l'org {{.OrgName}} / espace {{.SpaceName}} en tant que {{.CurrentUser}}...",
      "modified": false
   },
   {
      "id": "Security Groups:",
      "translation": "Security Groups:",
      "modified": false
   },
   {
      "id": "Security group {{.security_group}} does not exist",
      "translation": "Security group {{.security_group}} does not exist",
      "modified": false
   },
   {
      "id": "Security group {{.security_group}} {{.error_message}}",
      "translation": "Security group {{.security_group}} {{.error_message}}",
      "modified": false
   },
   {
      "id": "Select a space (or press enter to skip):",
      "translation": "Sélectionnez un espace (ou appuyez sur Entrée pour sauter):",
      "modified": false
   },
   {
      "id": "Select an org (or press enter to skip):",
      "translation": "Sélectionner un org (ou appuyez sur Entrée pour sauter):",
      "modified": false
   },
   {
      "id": "Server error, status code: 403: Access is denied.  You do not have privileges to execute this command.",
      "translation": "Server error, status code: 403: Access is denied.  You do not have privileges to execute this command.",
      "modified": false
   },
   {
      "id": "Server error, status code: {{.ErrStatusCode}}, error code: {{.ErrApiErrorCode}}, message: {{.ErrDescription}}",
      "translation": "Erreur du serveur, code d'état: {{.ErrStatusCode}}, code erreur: {{.ErrApiErrorCode}}, message: {{.ErrDescription}}",
      "modified": false
   },
   {
      "id": "Service Auth Token {{.Label}} {{.Provider}} does not exist.",
      "translation": "Service Auth Token {{.Label}} {{.Provider}} does not exist.",
      "modified": false
   },
   {
      "id": "Service Broker {{.Name}} does not exist.",
      "translation": "Service Broker {{.Name}} n'existe pas.",
      "modified": false
   },
   {
      "id": "Service Instance is not user provided",
      "translation": "Instance de service n'est pas fourni par l'utilisateur",
      "modified": false
   },
   {
      "id": "Service instance {{.ServiceInstanceName}} does not exist.",
      "translation": "Instance de service {{.ServiceInstanceName}} n'existe pas.",
      "modified": false
   },
   {
      "id": "Service instance: {{.ServiceName}}",
      "translation": "Instance de service: {{.ServiceName}}",
      "modified": false
   },
   {
      "id": "Service key {{.ServiceKeyName}} does not exist for service instance {{.ServiceInstanceName}}.",
      "translation": "La clef de service {{.ServiceKeyName}} n'existe pas pour l'instance de service {{.ServiceInstanceName}}.",
      "modified": false
   },
   {
      "id": "Service offering does not exist\nTIP: If you are trying to purge a v1 service offering, you must set the -p flag.",
      "translation": "Offre de service n'existe pas\nTIP: Si vous essayez de purger un offre service v1, vous devez définir l'option -p.",
      "modified": false
   },
   {
      "id": "Service offering not found",
      "translation": "Service offering not found",
      "modified": false
   },
   {
      "id": "Service {{.ServiceName}} does not exist.",
      "translation": "Service de {{.ServiceName}} n'existe pas.",
      "modified": false
   },
   {
      "id": "Service: {{.ServiceDescription}}",
      "translation": "Service: {{.ServiceDescription}}",
      "modified": false
   },
   {
      "id": "Services",
      "translation": "Services",
      "modified": false
   },
   {
      "id": "Services:",
      "translation": "Services:",
      "modified": false
   },
   {
      "id": "Set an env variable for an app",
      "translation": "Définir une variable d'environnement pour une application",
      "modified": false
   },
   {
      "id": "Set or view target api url",
      "translation": "Définir ou afficher l'URL de l'api ciblée",
      "modified": false
   },
   {
      "id": "Set or view the targeted org or space",
      "translation": "Définir ou afficher l'org ou de l'espace ciblé",
      "modified": false
   },
   {
      "id": "Setting api endpoint to {{.Endpoint}}...",
      "translation": "Réglage api endpoint de {{.Endpoint}} ...",
      "modified": false
   },
   {
      "id": "Setting env variable '{{.VarName}}' to '{{.VarValue}}' for app {{.AppName}} in org {{.OrgName}} / space {{.SpaceName}} as {{.CurrentUser}}...",
      "translation": "Réglage variable d'environnement '{{.VarName}}' à '{{.VarValue}}' pour l'application {{.AppName}} dans l'org {{.OrgName}} / espace {{.SpaceName}} en tant que {{.CurrentUser}}...",
      "modified": false
   },
   {
      "id": "Setting quota {{.QuotaName}} to org {{.OrgName}} as {{.Username}}...",
      "translation": "Réglage quota {{.QuotaName}} de l'{{.OrgName}} comme {{.Username}}...",
      "modified": false
   },
   {
      "id": "Setting status of {{.FeatureFlag}} as {{.Username}}...",
      "translation": "Setting status of {{.FeatureFlag}} as {{.Username}}...",
      "modified": false
   },
   {
      "id": "Setting the contents of the running environment variable group as {{.Username}}...",
      "translation": "Setting the contents of the running environment variable group as {{.Username}}...",
      "modified": false
   },
   {
      "id": "Setting the contents of the staging environment variable group as {{.Username}}...",
      "translation": "Setting the contents of the staging environment variable group as {{.Username}}...",
      "modified": false
   },
   {
      "id": "Share a private domain with an org",
      "translation": "Share a private domain with an org",
      "modified": false
   },
   {
      "id": "Sharing domain {{.DomainName}} with org {{.OrgName}} as {{.Username}}...",
      "translation": "Sharing domain {{.DomainName}} with org {{.OrgName}} as {{.Username}}...",
      "modified": false
   },
   {
      "id": "Show a single security group",
      "translation": "Show a single security group",
      "modified": false
   },
   {
      "id": "Show all env variables for an app",
      "translation": "Voir toutes les variables d'environnement pour une application",
      "modified": false
   },
   {
      "id": "Show help",
      "translation": "Afficher ce message",
      "modified": false
   },
   {
      "id": "Show information for a stack (a stack is a pre-built file system, including an operating system, that can run apps)",
      "translation": "Montrez information pour un stack (un stack est un system de fichier pré-construit qui inclus un system d'exploitation qui peut executer des logiciels)",
      "modified": false
   },
   {
      "id": "Show org info",
      "translation": "Afficher les informations org",
      "modified": false
   },
   {
      "id": "Show org users by role",
      "translation": "Afficher les utilisateurs de l'org par rôle",
      "modified": false
   },
   {
      "id": "Show plan details for a particular service offering",
      "translation": "Show plan details for a particular service offering",
      "modified": false
   },
   {
      "id": "Show quota info",
      "translation": "Montrez l'information de quota",
      "modified": false
   },
   {
      "id": "Show recent app events",
      "translation": "Afficher les événements d'applications récentes",
      "modified": false
   },
   {
      "id": "Show service instance info",
      "translation": "Afficher infos d'instances de service",
      "modified": false
   },
   {
      "id": "Show service key info",
      "translation": "Montrer information pour la clef de service",
      "modified": false
   },
   {
      "id": "Show space info",
      "translation": "Indiquer info d'un espace",
      "modified": false
   },
   {
      "id": "Show space quota info",
      "translation": "Show space quota info",
      "modified": false
   },
   {
      "id": "Show space users by role",
      "translation": "Afficher les utilisateurs de l'espace par rôle",
      "modified": false
   },
   {
      "id": "Showing current scale of app {{.AppName}} in org {{.OrgName}} / space {{.SpaceName}} as {{.CurrentUser}}...",
      "translation": "Affichage actuel de l'échelle de l'application {{.AppName}} dans l'org {{.OrgName}} / espace {{.SpaceName}} en tant que {{.CurrentUser}}...",
      "modified": false
   },
   {
      "id": "Showing health and status for app {{.AppName}} in org {{.OrgName}} / space {{.SpaceName}} as {{.Username}}...",
      "translation": "Santé et état de l'application {{.AppName}} de l'org {{.OrgName}} / espace {{.SpaceName}} en tant que {{.Username}}...",
      "modified": false
   },
   {
      "id": "Space",
      "translation": "Espace",
      "modified": false
   },
   {
      "id": "Space Quota Definition {{.QuotaName}} already exists",
      "translation": "Space Quota Definition {{.QuotaName}} already exists",
      "modified": false
   },
   {
      "id": "Space Quota:",
      "translation": "Space Quota:",
      "modified": false
   },
   {
      "id": "Space that contains the target application",
      "translation": "Space that contains the target application",
      "modified": false
   },
   {
      "id": "Space {{.SpaceName}} already exists",
      "translation": "Space {{.SpaceName}} already exists",
      "modified": false
   },
   {
      "id": "Space:",
      "translation": "Espace:",
      "modified": false
   },
   {
      "id": "Specify a path for file creation. If path not specified, manifest file is created in current working directory.",
      "translation": "Specify a path for file creation.  If path not specified, file is create in root directory of the application source code.",
      "modified": true
   },
   {
      "id": "Stack to use (a stack is a pre-built file system, including an operating system, that can run apps)",
      "translation": "Empilez à utiliser (une pile est un système de fichiers pré-construit, y compris un système d'exploitation, qui peuvent exécuter des applications)",
      "modified": false
   },
   {
      "id": "Staging Environment Variable Groups:",
      "translation": "Staging Environment Variable Groups:",
      "modified": false
   },
   {
      "id": "Start an app",
      "translation": "Lancer une application",
      "modified": false
   },
   {
      "id": "Start app timeout\n\nTIP: use '{{.Command}}' for more information",
      "translation": "Lancer l'application délai\n\nTIP: utiliser '{{.Command}}' pour plus d'informations",
      "modified": false
   },
   {
      "id": "Start unsuccessful\n\nTIP: use '{{.Command}}' for more information",
      "translation": "Lancer échoué\n\nTIP: utiliser '{{.Command}}' pour plus d'informations",
      "modified": false
   },
   {
      "id": "Starting app {{.AppName}} in org {{.OrgName}} / space {{.SpaceName}} as {{.CurrentUser}}...",
      "translation": "À partir de l'application {{.AppName}} dans l'org {{.OrgName}} / espace {{.SpaceName}} en tant que {{.CurrentUser}}...",
      "modified": false
   },
   {
      "id": "Startup command, set to null to reset to default start command",
      "translation": "Commande de démarrage, utiliser la valeur null pour réinitialiser par défaut la commande de démarrage",
      "modified": false
   },
   {
      "id": "State",
      "translation": "State",
      "modified": false
   },
   {
      "id": "Status: {{.State}}",
      "translation": "État: {{.State}}",
      "modified": false
   },
   {
      "id": "Stop an app",
      "translation": "Arrêter une application",
      "modified": false
   },
   {
      "id": "Stopping app {{.AppName}} in org {{.OrgName}} / space {{.SpaceName}} as {{.CurrentUser}}...",
      "translation": "Arrêt de l'application {{.AppName}} dans l'org {{.OrgName}} / espace {{.SpaceName}} en tant que {{.CurrentUser}}...",
      "modified": false
   },
   {
      "id": "Syslog Drain Url",
      "translation": "Syslog Vidange URL",
      "modified": false
   },
   {
      "id": "System-Provided:",
      "translation": "Fournies par le système:",
      "modified": false
   },
   {
      "id": "TIP:\n",
      "translation": "TIP:\n",
      "modified": false
   },
   {
      "id": "TIP: Changes will not apply to existing running applications until they are restarted.",
      "translation": "TIP: Changes will not apply to existing running applications until they are restarted.",
      "modified": false
   },
   {
      "id": "TIP: No space targeted, use '{{.CfTargetCommand}}' to target a space",
      "translation": "TIP: No space targeted, use '{{.CfTargetCommand}}' to target a space",
      "modified": false
   },
   {
      "id": "TIP: To make these changes take effect, use '{{.CFUnbindCommand}}' to unbind the service, '{{.CFBindComand}}' to rebind, and then '{{.CFRestageCommand}}' to update the app with the new env variables",
      "translation": "CONSEIL: Pour faire ces modifications prennent effet, utilizer '{{.CFUnbindCommand}}' pour dissocier le service, '{{.CFBindComand}}' pour relier, puis '{{.CFRestageCommand}}' pour mettre à jour l'application avec les nouvelles variables d'environnement",
      "modified": false
   },
   {
      "id": "TIP: Use '{{.ApiCommand}}' to continue with an insecure API endpoint",
      "translation": "CONSEIL: Utilisez '{{.ApiCommand}}' pour continuer avec une API critère insécurité",
      "modified": false
   },
   {
      "id": "TIP: Use '{{.CFCommand}}' to ensure your env variable changes take effect",
      "translation": "TIP: Utilisez '{{.CFCommand}}' pour vous assurer que vos changements des variables d'environnement prennent effet",
      "modified": false
   },
   {
      "id": "TIP: Use '{{.Command}}' to ensure your env variable changes take effect",
      "translation": "TIP: Utilisez '{{.Command}}' pour vous assurer que vos variables d'environnement modifiées prennent effet",
      "modified": false
   },
   {
      "id": "TIP: use '{{.CfUpdateBuildpackCommand}}' to update this buildpack",
      "translation": "TIP: utiliser '{{.CfUpdateBuildpackCommand}}' Pour mettre à jour cette buildpack",
      "modified": false
   },
   {
      "id": "Tail or show recent logs for an app",
      "translation": "Suivi direct ou montrer les logs récents pour une application",
      "modified": false
   },
   {
      "id": "Targeted org {{.OrgName}}\n",
      "translation": "Org ciblée {{.OrgName}}\n",
      "modified": false
   },
   {
      "id": "Targeted space {{.SpaceName}}\n",
      "translation": "Espace ciblé {{.SpaceName}}\n",
      "modified": false
   },
   {
      "id": "Terminate the running application Instance at the given index and instantiate a new instance of the application with the same index",
      "translation": "Terminate the running application Instance at the given index and instantiate a new instance of the application with the same index",
      "modified": false
   },
   {
      "id": "The file {{.PluginExecutableName}} already exists under the plugin directory.\n",
      "translation": "The file {{.PluginExecutableName}} already exists under the plugin directory.\n",
      "modified": false
   },
   {
      "id": "The order in which the buildpacks are checked during buildpack auto-detection",
      "translation": "Buildpack position parmi d'autres buildpacks",
      "modified": true
   },
   {
      "id": "The plan is already accessible for all orgs",
      "translation": "The plan is already accessible for all orgs",
      "modified": false
   },
   {
      "id": "The plan is already accessible for this org",
      "translation": "The plan is already accessible for this org",
      "modified": false
   },
   {
      "id": "The plan is already inaccessible for all orgs",
      "translation": "The plan {{.PlanName}} of service {{.ServiceName}} is already accessible for all orgs and no action has been taken at this time.",
      "modified": true
   },
   {
      "id": "The plan is already inaccessible for this org",
      "translation": "The plan {{.PlanName}} of service {{.ServiceName}} is already inaccessible for all orgs",
      "modified": true
   },
   {
      "id": "The route {{.URL}} is already in use.\nTIP: Change the hostname with -n HOSTNAME or use --random-route to generate a new route and then push again.",
      "translation": "La route {{.URL}} est deja en utilisation.\nTIP: Changer le nom d'hôte avec -n HOSTNAME ou utiliser --random-route pour générer une nouvelle route et appuyez à nouveau.",
      "modified": false
   },
   {
      "id": "There are no running instances of this app.",
      "translation": "Il n'y a pas d'instance démarrée pour cette application.",
      "modified": false
   },
   {
      "id": "There are too many options to display, please type in the name.",
      "translation": "Il y a trop d'options à afficher, entrez un nom s'il vous plaît.",
      "modified": false
   },
   {
      "id": "There is an error performing request on '{{.repoUrl}}': ",
      "translation": "There is an error performing request on '{{.repoUrl}}':",
      "modified": true
   },
   {
      "id": "This domain is shared across all orgs.\nDeleting it will remove all associated routes, and will make any app with this domain unreachable.\nAre you sure you want to delete the domain {{.DomainName}}? ",
      "translation": "Ce domaine est partagé par toutes les orgs.\nSuppression il va supprimer tous les itinéraires associés, et fera n'importe quelle application à ce domaine inaccessible.\nEtes-vous sûr de vouloir effacer le domaine {{.DomainName}}? ",
      "modified": false
   },
   {
      "id": "This service doesn't support creation of keys.",
      "translation": "Ce service ne supporte pas la création de clefs.",
      "modified": false
   },
   {
      "id": "This space already has an assigned space quota.",
      "translation": "This space already has an assigned space quota.",
      "modified": false
   },
   {
      "id": "This will cause the app to restart. Are you sure you want to scale {{.AppName}}?",
      "translation": "Cela entraînera l'application à redémarrer. Etes-vous sûr que vous voulez écheller {{.AppName}}?",
      "modified": false
   },
   {
      "id": "Timeout for async HTTP requests",
      "translation": "Délai d'attente pour les demandes HTTP asynchrone",
      "modified": false
   },
   {
      "id": "Tip: use 'add-plugin-repo' to register the repo",
      "translation": "Tip: use 'add-plugin-repo' to register the repo",
      "modified": false
   },
   {
      "id": "To use the {{.CommandName}} feature, you need to upgrade the CF API to at least {{.MinApiVersionMajor}}.{{.MinApiVersionMinor}}.{{.MinApiVersionPatch}}",
      "translation": "To use the {{.CommandName}} feature, you need to upgrade the CF API to at least {{.MinApiVersionMajor}}.{{.MinApiVersionMinor}}.{{.MinApiVersionPatch}}",
      "modified": false
   },
   {
      "id": "Total Memory",
      "translation": "Memoire",
      "modified": true
   },
   {
      "id": "Total amount of memory (e.g. 1024M, 1G, 10G)",
      "translation": "Quantité totale de mémoire (e.g. 1024Mo, 1Go, 10Go)",
      "modified": false
   },
   {
      "id": "Total amount of memory a space can have (e.g. 1024M, 1G, 10G)",
      "translation": "Total amount of memory a space can have(e.g. 1024M, 1G, 10G)",
      "modified": true
   },
   {
      "id": "Total number of routes",
      "translation": "Quantité totale de routes",
      "modified": false
   },
   {
      "id": "Total number of service instances",
      "translation": "Nombres total d'instance de services",
      "modified": false
   },
   {
      "id": "Trace HTTP requests",
      "translation": "Trace des requêtes HTTP",
      "modified": false
   },
   {
      "id": "UAA endpoint missing from config file",
      "translation": "UAA endpoint manquant de fichier de configuration",
      "modified": false
   },
   {
      "id": "USAGE:",
      "translation": "UTILISATION:",
      "modified": false
   },
   {
      "id": "USER ADMIN",
      "translation": "UTILISATEUR ADMIN",
      "modified": false
   },
   {
      "id": "USERS",
      "translation": "UTILISATEURS",
      "modified": false
   },
   {
      "id": "Unable to access space {{.SpaceName}}.\n{{.ApiErr}}",
      "translation": "Impossible d'accéder à l'espace {{.SpaceName}}.\n{{.ApiErr}}",
      "modified": false
   },
   {
      "id": "Unable to authenticate.",
      "translation": "Impossible de vous authentifier.",
      "modified": false
   },
   {
      "id": "Unable to delete, route '{{.URL}}' does not exist.",
      "translation": "Impossible de supprimer, route '{{.URL}}' n'existe pas.",
      "modified": false
   },
   {
      "id": "Unable to obtain plugin name for executable {{.Executable}}",
      "translation": "Unable to obtain plugin name for executable {{.Executable}}",
      "modified": false
   },
   {
      "id": "Unassign a quota from a space",
      "translation": "Unassign a quota from a space",
      "modified": false
   },
   {
      "id": "Unassigning space quota {{.QuotaName}} from space {{.SpaceName}} as {{.Username}}...",
      "translation": "Unassigning space quota {{.QuotaName}} from space {{.SpaceName}} as {{.Username}}...",
      "modified": false
   },
   {
      "id": "Unbind a security group from a space",
      "translation": "Unbind a security group from a space",
      "modified": false
   },
   {
      "id": "Unbind a security group from the set of security groups for running applications",
      "translation": "Unbind a security group from the set of security groups for running applications",
      "modified": false
   },
   {
      "id": "Unbind a security group from the set of security groups for staging applications",
      "translation": "Unbind a security group from the set of security groups for staging applications",
      "modified": false
   },
   {
      "id": "Unbind a service instance from an app",
      "translation": "Délier une instance de service d'une application",
      "modified": false
   },
   {
      "id": "Unbinding app {{.AppName}} from service {{.ServiceName}} in org {{.OrgName}} / space {{.SpaceName}} as {{.CurrentUser}}...",
      "translation": "Libération App {{.AppName}} du service {{.ServiceName}} dans l'org {{.OrgName}} / espace {{.SpaceName}} en tant que {{.CurrentUser}}...",
      "modified": false
   },
   {
      "id": "Unbinding security group {{.security_group}} from defaults for running as {{.username}}",
      "translation": "Unbinding security group {{.security_group}} from defaults for running as {{.username}}",
      "modified": false
   },
   {
      "id": "Unbinding security group {{.security_group}} from defaults for staging as {{.username}}",
      "translation": "Unbinding security group {{.security_group}} from defaults for staging as {{.username}}",
      "modified": false
   },
   {
      "id": "Unbinding security group {{.security_group}} from {{.organization}}/{{.space}} as {{.username}}",
      "translation": "Unbinding security group {{.security_group}} from {{.organization}}/{{.space}} as {{.username}}",
      "modified": false
   },
   {
      "id": "Unexpected error has occurred:\n{{.Error}}",
      "translation": "Unexpected error has occurred:\n{{.Error}}",
      "modified": false
   },
   {
      "id": "Uninstall the plugin defined in command argument",
      "translation": "PLUGIN-NAME - Uninstall the plugin defined in command argument",
      "modified": true
   },
   {
      "id": "Uninstalling plugin {{.PluginName}}...",
      "translation": "Uninstalling plugin {{.PluginName}}...",
      "modified": false
   },
   {
      "id": "Unknown flag",
      "translation": "Unknown flag",
      "modified": false
   },
   {
      "id": "Unknown flags:",
      "translation": "Unknown flags:",
      "modified": false
   },
   {
      "id": "Unlock the buildpack to enable updates",
      "translation": "Déverrouillez le buildpack",
      "modified": true
   },
   {
      "id": "Unsetting api endpoint...",
      "translation": "Unsetting api endpoint...",
      "modified": false
   },
   {
      "id": "Unshare a private domain with an org",
      "translation": "Unshare a private domain with an org",
      "modified": false
   },
   {
      "id": "Unsharing domain {{.DomainName}} from org {{.OrgName}} as {{.Username}}...",
      "translation": "Unsharing domain {{.DomainName}} from org {{.OrgName}} as {{.Username}}...",
      "modified": false
   },
   {
      "id": "Update a buildpack",
      "translation": "Mettre à jour un buildpack",
      "modified": false
   },
   {
      "id": "Update a security group",
      "translation": "Update a security group",
      "modified": false
   },
   {
      "id": "Update a service auth token",
      "translation": "Mettre à jour un service auth token",
      "modified": false
   },
   {
      "id": "Update a service broker",
      "translation": "Mettre à jour un courtier de service",
      "modified": false
   },
   {
      "id": "Update a service instance",
      "translation": "Update a service instance",
      "modified": false
   },
   {
      "id": "Update an existing resource quota",
      "translation": "Reactualize un quota éxistant",
      "modified": false
   },
   {
      "id": "Update user-provided service instance name value pairs",
      "translation": "Mettre à jour les noms et valeurs d'un instance de service fournie par l'utilisateur",
      "modified": false
   },
   {
      "id": "Updating a plan requires API v{{.RequiredCCAPIVersion}} or newer. Your current target is v{{.CurrentCCAPIVersion}}.",
      "translation": "Updating a plan requires API v{{.RequiredCCAPIVersion}} or newer. Your current target is v{{.CurrentCCAPIVersion}}.",
      "modified": false
   },
   {
      "id": "Updating app {{.AppName}} in org {{.OrgName}} / space {{.SpaceName}} as {{.Username}}...",
      "translation": "Mise à jour de l'application {{.AppName}} dans l'org {{.OrgName}} / espace {{.SpaceName}} comme {{.Username}}...",
      "modified": false
   },
   {
      "id": "Updating buildpack {{.BuildpackName}}...",
      "translation": "Mise à jour buildpack {{.BuildpackName}}...",
      "modified": false
   },
   {
      "id": "Updating quota {{.QuotaName}} as {{.Username}}...",
      "translation": "Réactualisation quota {{.QuotaName}} étant {{.Username}}...",
      "modified": false
   },
   {
      "id": "Updating security group {{.security_group}} as {{.username}}",
      "translation": "Updating security group {{.security_group}} as {{.username}}",
      "modified": false
   },
   {
      "id": "Updating service auth token as {{.CurrentUser}}...",
      "translation": "Updating service auth token as {{.CurrentUser}}...",
      "modified": false
   },
   {
      "id": "Updating service broker {{.Name}} as {{.Username}}...",
      "translation": "Mise à jour courtier de {{.Name}} comme {{.Username}}...",
      "modified": false
   },
   {
      "id": "Updating service instance {{.ServiceName}} as {{.UserName}}...",
      "translation": "Updating service instance {{.ServiceName}} as {{.UserName}}...",
      "modified": false
   },
   {
      "id": "Updating space quota {{.Quota}} as {{.Username}}...",
      "translation": "Updating space quota {{.Quota}} as {{.Username}}...",
      "modified": false
   },
   {
      "id": "Updating user provided service {{.ServiceName}} in org {{.OrgName}} / space {{.SpaceName}} as {{.CurrentUser}}...",
      "translation": "Mise à jour de l'utilisateur fournie service {{.ServiceName}} dans l'org {{.OrgName}} / espace {{.SpaceName}} en tant que {{.CurrentUser}}...",
      "modified": false
   },
   {
      "id": "Uploading app files from: {{.Path}}",
      "translation": "Téléchargement de fichiers d'applications à partir de: {{.Path}}",
      "modified": false
   },
   {
      "id": "Uploading buildpack {{.BuildpackName}}...",
      "translation": "L'ajout buildpack {{.BuildpackName}}...",
      "modified": false
   },
   {
      "id": "Uploading {{.AppName}}...",
      "translation": "L'ajout {{.AppName}} ...",
      "modified": false
   },
   {
      "id": "Uploading {{.ZipFileBytes}}, {{.FileCount}} files",
      "translation": "Téléchargement de {{.ZipFileBytes}}, {{.FileCount}} fichiers",
      "modified": false
   },
   {
      "id": "Url",
      "translation": "Url",
      "modified": false
   },
   {
      "id": "Use '{{.Name}}' to view or set your target org and space",
      "translation": "Utilisez '{{.Name}}' pour afficher ou définir votre organisation cible et l'espace",
      "modified": false
   },
   {
      "id": "Use a one-time password to login",
      "translation": "Utilisez un mot de passe unique pour se connecter",
      "modified": false
   },
   {
      "id": "User {{.TargetUser}} does not exist.",
      "translation": "Utilisateur {{.TargetUser}} n'existe pas.",
      "modified": false
   },
   {
      "id": "User-Provided:",
      "translation": "Fournies par l'utilisateur:",
      "modified": false
   },
   {
      "id": "User:",
      "translation": "Utilisateur:",
      "modified": false
   },
   {
      "id": "Username",
      "translation": "Nom d'utilisateur",
      "modified": false
   },
   {
      "id": "Using manifest file {{.Path}}\n",
      "translation": "En utilisant le fichier manifeste {{.Path}}\n",
      "modified": false
   },
   {
      "id": "Using route {{.RouteURL}}",
      "translation": "Utilisant la route {{.RouteURL}}",
      "modified": false
   },
   {
      "id": "Using stack {{.StackName}}...",
      "translation": "Utilisant de pile {{.StackName}} ...",
      "modified": false
   },
   {
      "id": "VERSION:",
      "translation": "VERSION:",
      "modified": false
   },
   {
      "id": "Variable Name",
      "translation": "Variable Name",
      "modified": false
   },
   {
      "id": "Verify Password",
      "translation": "Vérifiez Mot de passe",
      "modified": false
   },
   {
      "id": "Version",
      "translation": "Version",
      "modified": false
   },
   {
      "id": "WARNING:\n   Providing your password as a command line option is highly discouraged\n   Your password may be visible to others and may be recorded in your shell history\n\n",
      "translation": "AVERTISSEMENT:\n   Fournir votre mot de passe comme une option de ligne de commande est fortement déconseillée.\n   Votre mot de passe peut être visible par les autres et peut être enregistré dans votre historique du shell\n\n",
      "modified": false
   },
   {
      "id": "WARNING: This operation assumes that the service broker responsible for this service offering is no longer available, and all service instances have been deleted, leaving orphan records in Cloud Foundry's database. All knowledge of the service will be removed from Cloud Foundry, including service instances and service bindings. No attempt will be made to contact the service broker; running this command without destroying the service broker will cause orphan service instances. After running this command you may want to run either delete-service-auth-token or delete-service-broker to complete the cleanup.",
      "translation": "ATTENTION: Cette opération suppose que le courtier de service responsable de cette offre de service n'est plus disponible, et toutes les instances de services ont été supprimés, laissant les enregistrements orphelins dans la base de données Cloud Foundry. Toutes les connaissances du service seront supprimé de Cloud Foundry, y compris les instances de service et les liaisons de service. Aucune tentative ne sera faite pour communiquer avec le courtier de service; exécution de cette commande sans détruire le courtier de service fera instances de service orphelins. Après l'exécution de cette commande, vous pouvez exécuter delete-service-auth-token ou delete-service-auth-broker de terminer le nettoyage.",
      "modified": false
   },
   {
      "id": "WARNING: This operation is internal to Cloud Foundry; service brokers will not be contacted and resources for service instances will not be altered. The primary use case for this operation is to replace a service broker which implements the v1 Service Broker API with a broker which implements the v2 API by remapping service instances from v1 plans to v2 plans.  We recommend making the v1 plan private or shutting down the v1 broker to prevent additional instances from being created. Once service instances have been migrated, the v1 services and plans can be removed from Cloud Foundry.",
      "translation": "ATTENTION: Cette opération est interne à Cloud Foundry; courtiers de services ne seront pas contactés et des ressources pour les instances de service ne seront pas modifiés. Le cas d'utilisation principal de cette opération est de remplacer un courtier de service qui implémente l'API de Service Broker v1 avec un courtier qui implémente l'API v2 par remappage instances de service de regime v1 à v2. Nous recommandons l'élaboration du plan de v1 privé ou arrêter le courtier de v1 à prévenir les cas supplémentaires d'être créé. Une fois les instances de service ont été migrés, les services de v1 et plans peuvent être retirés de Cloud Foundry.",
      "modified": false
   },
   {
      "id": "Warning: Insecure http API endpoint detected: secure https API endpoints are recommended\n",
      "translation": "Attention: l'insécurité API de point de terminaison HTTP détectée: sécurisés paramètres de l'API https sont recommandés\n",
      "modified": false
   },
   {
      "id": "Warning: error tailing logs",
      "translation": "Avertissement: erreur lors du suivi des logs",
      "modified": false
   },
   {
      "id": "Write curl body to FILE instead of stdout",
      "translation": "Write curl body to FILE instead of stdout",
      "modified": false
   },
   {
      "id": "Zip archive does not contain a buildpack",
      "translation": "L'archive zip ne contient pas de buildpack",
      "modified": false
   },
   {
      "id": "[MULTIPART/FORM-DATA CONTENT HIDDEN]",
      "translation": "[MULTIPART/FORM-DATA CONTENT HIDDEN]",
      "modified": false
   },
   {
      "id": "[PRIVATE DATA HIDDEN]",
      "translation": "[DONNÉES PRIVÉES CACHÉES]",
      "modified": false
   },
   {
      "id": "[environment variables]",
      "translation": "[variables d'environnement]",
      "modified": false
   },
   {
      "id": "[global options] command [arguments...] [command options]",
      "translation": "[options globales] commande [arguments...] [options de commande]",
      "modified": false
   },
   {
      "id": "access",
      "translation": "accès",
      "modified": false
   },
   {
      "id": "access for plans of a particular broker",
      "translation": "settings for a specific service",
      "modified": true
   },
   {
      "id": "access for plans of a particular service offering",
      "translation": "settings for a specific broker",
      "modified": true
   },
   {
      "id": "actor",
      "translation": "acteur",
      "modified": false
   },
   {
      "id": "all",
      "translation": "all",
      "modified": false
   },
   {
      "id": "allowed",
      "translation": "permis",
      "modified": false
   },
   {
      "id": "already exists",
      "translation": "existe déjà",
      "modified": false
   },
   {
      "id": "app",
      "translation": "app",
      "modified": false
   },
   {
      "id": "app crashed",
      "translation": "appplication crashée",
      "modified": false
   },
   {
      "id": "apps",
      "translation": "applications",
      "modified": false
   },
   {
      "id": "auth request failed",
      "translation": "Echec de la requête d'authentification",
      "modified": false
   },
   {
      "id": "bound apps",
      "translation": "applications liées",
      "modified": false
   },
   {
      "id": "broker: {{.Name}}",
      "translation": "broker: {{.Name}}",
      "modified": false
   },
   {
      "id": "bytes downloaded",
      "translation": "bytes downloaded",
      "modified": false
   },
   {
      "id": "cpu",
      "translation": "cpu",
      "modified": false
   },
   {
      "id": "crashed",
      "translation": "crashed",
      "modified": false
   },
   {
      "id": "crashing",
      "translation": "en panne",
      "modified": false
   },
   {
      "id": "description",
      "translation": "description",
      "modified": false
   },
   {
      "id": "details",
      "translation": "details",
      "modified": false
   },
   {
      "id": "disallowed",
      "translation": "refusé",
      "modified": false
   },
   {
      "id": "disk",
      "translation": "disque",
      "modified": false
   },
   {
      "id": "disk:",
      "translation": "disque:",
      "modified": false
   },
   {
      "id": "does not exist.",
      "translation": "n'existe pas.",
      "modified": false
   },
   {
      "id": "domain",
      "translation": "domaine",
      "modified": false
   },
   {
      "id": "domains:",
      "translation": "domaines:",
      "modified": true
   },
   {
      "id": "down",
      "translation": "arrêté",
      "modified": false
   },
   {
      "id": "enabled",
      "translation": "activé",
      "modified": false
   },
   {
      "id": "env var '{{.PropertyName}}' should not be null",
      "translation": "variable d'environnment '{{.PropertyName}}' ne doit pas être null",
      "modified": false
   },
   {
      "id": "event",
      "translation": "événement",
      "modified": false
   },
   {
      "id": "failed turning off console echo for password entry:\n{{.ErrorDescription}}",
      "translation": "la console écho d'entrée de mot de passe n'a pas pu être déconnectée:\n{{.ErrorDescription}}",
      "modified": false
   },
   {
      "id": "filename",
      "translation": "nom de fichier",
      "modified": false
   },
   {
      "id": "free or paid",
      "translation": "gratuit ou payant",
      "modified": false
   },
   {
      "id": "host",
      "translation": "hôte",
      "modified": false
   },
   {
      "id": "incorrect usage",
      "translation": "utilisation incorrecte",
      "modified": false
   },
   {
      "id": "instance memory limit",
      "translation": "limite de mémoire d'instance",
      "modified": false
   },
   {
      "id": "instance: {{.InstanceIndex}}, reason: {{.ExitDescription}}, exit_status: {{.ExitStatus}}",
      "translation": "instance: {{.InstanceIndex}}, raison: {{.ExitDescription}}, exit_status: {{.ExitStatus}}",
      "modified": false
   },
   {
      "id": "instances",
      "translation": "instances",
      "modified": false
   },
   {
      "id": "instances:",
      "translation": "instances:",
      "modified": false
   },
   {
      "id": "invalid inherit path in manifest",
      "translation": "chemin hérité invalide dans le manifeste",
      "modified": false
   },
   {
      "id": "invalid value for env var CF_STAGING_TIMEOUT\n{{.Err}}",
      "translation": "valeur invalide pour variable d'environnement CF_STAGING_TIMEOUT\n{{.Err}}",
      "modified": false
   },
   {
      "id": "invalid value for env var CF_STARTUP_TIMEOUT\n{{.Err}}",
      "translation": "valeur invalide pour variable d'environnement CF_STARTUP_TIMEOUT\n{{.Err}}",
      "modified": false
   },
   {
      "id": "label",
      "translation": "label",
      "modified": false
   },
   {
      "id": "last operation",
      "translation": "la dernierre opération",
      "modified": false
   },
   {
      "id": "last uploaded:",
      "translation": "dernier téléchargement:",
      "modified": true
   },
   {
      "id": "limited",
      "translation": "limité",
      "modified": false
   },
   {
      "id": "list all available plugin commands",
      "translation": "list all available plugin commands",
      "modified": false
   },
   {
      "id": "list all the added plugin repository",
      "translation": "list all the added plugin repository",
      "modified": false
   },
   {
      "id": "locked",
      "translation": "fermé",
      "modified": false
   },
   {
      "id": "memory",
      "translation": "mémoire",
      "modified": false
   },
   {
      "id": "memory:",
      "translation": "mémoire:",
      "modified": false
   },
   {
      "id": "name",
      "translation": "nom",
      "modified": false
   },
   {
      "id": "non basic services",
      "translation": "non basic services",
      "modified": false
   },
   {
      "id": "none",
      "translation": "aucun",
      "modified": false
   },
   {
      "id": "not valid for the requested host",
      "translation": "invalide pour l'hôte demandé",
      "modified": false
   },
   {
      "id": "org",
      "translation": "org",
      "modified": false
   },
   {
      "id": "organization",
      "translation": "organisation",
      "modified": false
   },
   {
      "id": "orgs",
      "translation": "orgs",
      "modified": false
   },
   {
      "id": "owned",
      "translation": "en propriété",
      "modified": false
   },
   {
      "id": "paid service plans",
      "translation": "plans de services payants",
      "modified": false
   },
   {
      "id": "plan",
      "translation": "plan",
      "modified": false
   },
   {
      "id": "plans",
      "translation": "plans",
      "modified": false
   },
   {
      "id": "plans accessible by a particular organization",
      "translation": "plans accessible by a particular organization",
      "modified": false
   },
   {
      "id": "position",
      "translation": "position",
      "modified": false
   },
   {
      "id": "provider",
      "translation": "fournisseur",
      "modified": false
   },
   {
      "id": "quota:",
      "translation": "quota:",
      "modified": false
   },
   {
      "id": "repo name where the plugin binary is located",
      "translation": "repo name where the plugin binary is located",
      "modified": false
   },
   {
      "id": "repo-plugins",
      "translation": "repo-plugins",
      "modified": false
   },
   {
      "id": "requested state",
      "translation": "État",
      "modified": false
   },
   {
      "id": "requested state:",
      "translation": "État:",
      "modified": false
   },
   {
      "id": "routes",
      "translation": "routes",
      "modified": false
   },
   {
      "id": "running",
      "translation": "fonctionne",
      "modified": false
   },
   {
      "id": "security group",
      "translation": "security group",
      "modified": false
   },
   {
      "id": "service",
      "translation": "service",
      "modified": false
   },
   {
      "id": "service auth token",
      "translation": "service auth token",
      "modified": false
   },
   {
      "id": "service instance",
      "translation": "instance de service",
      "modified": false
   },
   {
      "id": "service instances",
      "translation": "instance de services",
      "modified": false
   },
   {
      "id": "service key",
      "translation": "clef de service",
      "modified": false
   },
   {
      "id": "service plan",
      "translation": "service plan",
      "modified": false
   },
   {
      "id": "service-broker",
      "translation": "service-broker",
      "modified": false
   },
   {
      "id": "services",
      "translation": "services",
      "modified": false
   },
   {
      "id": "shared",
      "translation": "partagé",
      "modified": false
   },
   {
      "id": "since",
      "translation": "depuis",
      "modified": false
   },
   {
      "id": "space",
      "translation": "espace",
      "modified": false
   },
   {
      "id": "space quotas:",
      "translation": "space quotas:",
      "modified": false
   },
   {
      "id": "spaces:",
      "translation": "espaces:",
      "modified": false
   },
   {
      "id": "stack:",
      "translation": "stack:",
      "modified": false
   },
   {
      "id": "starting",
      "translation": "commence",
      "modified": false
   },
   {
      "id": "state",
      "translation": "state",
      "modified": false
   },
   {
      "id": "status",
      "translation": "statut",
      "modified": false
   },
   {
      "id": "stopped",
      "translation": "arrêté",
      "modified": false
   },
   {
      "id": "stopped after 1 redirect",
      "translation": "arrêté après une redirection",
      "modified": false
   },
   {
      "id": "time",
      "translation": "temps",
      "modified": false
   },
   {
      "id": "total memory limit",
      "translation": "limite de memoire",
      "modified": true
   },
   {
      "id": "unknown authority",
      "translation": "autorité inconnue",
      "modified": false
   },
   {
      "id": "unlimited",
      "translation": "illimité",
      "modified": false
   },
   {
      "id": "update an existing space quota",
      "translation": "update an existing space quota",
      "modified": false
   },
   {
      "id": "url",
      "translation": "URL",
      "modified": false
   },
   {
      "id": "urls",
      "translation": "URLs",
      "modified": false
   },
   {
      "id": "urls:",
      "translation": "URLs:",
      "modified": false
   },
   {
      "id": "usage:",
      "translation": "utilisation:",
      "modified": false
   },
   {
      "id": "user",
      "translation": "utilisateur",
      "modified": false
   },
   {
      "id": "user-provided",
      "translation": "fourni par l'utilisateur",
      "modified": false
   },
   {
      "id": "version",
      "translation": "version",
      "modified": false
   },
   {
      "id": "write default values to the config",
      "translation": "écrire des valeurs par défaut pour la configuration",
      "modified": false
   },
   {
      "id": "yes",
      "translation": "oui",
      "modified": false
   },
   {
      "id": "{{.ApiEndpoint}} (API version: {{.ApiVersionString}})",
      "translation": "{{.ApiEndpoint}} (Version API: {{.ApiVersionString}})",
      "modified": false
   },
   {
      "id": "{{.CFName}} api",
      "translation": "{{.CFName}} api",
      "modified": false
   },
   {
      "id": "{{.CFName}} login",
      "translation": "{{.CFName}} login",
      "modified": false
   },
   {
      "id": "{{.Command}} help [COMMAND]",
      "translation": "{{.Command}} help [COMMANDE]",
      "modified": false
   },
   {
      "id": "{{.CountOfServices}} migrated.",
      "translation": "{{.CountOfServices}} migré.",
      "modified": false
   },
   {
      "id": "{{.CrashedCount}} crashed",
      "translation": "{{.CrashedCount}} crashed",
      "modified": false
   },
   {
      "id": "{{.DiskUsage}} of {{.DiskQuota}}",
      "translation": "{{.DiskUsage}} sur {{.DiskQuota}}",
      "modified": false
   },
   {
      "id": "{{.DownCount}} down",
      "translation": "{{.DownCount}} arrêté",
      "modified": false
   },
   {
      "id": "{{.ErrorDescription}}\nTIP: Use '{{.CFServicesCommand}}' to view all services in this org and space.",
      "translation": "{{.ErrorDescription}}\nTIP: Utilisez '{{.CFServicesCommand}}' pour afficher tous les services dans cette org et espace.",
      "modified": false
   },
   {
      "id": "{{.Err}}\n\nTIP: use '{{.Command}}' for more information",
      "translation": "{{.Err}}\n\nCONSEIL: utilisation '{{.Command}}' pour plus d'informations",
      "modified": false
   },
   {
      "id": "{{.FlappingCount}} failing",
      "translation": "{{.FlappingCount}} en défaut",
      "modified": false
   },
   {
      "id": "{{.MemUsage}} of {{.MemQuota}}",
      "translation": "{{.MemUsage}} de {{.MemQuota}}",
      "modified": false
   },
   {
      "id": "{{.ModelType}} {{.ModelName}} already exists",
      "translation": "{{.ModelType}} {{.ModelName}} existe déjà",
      "modified": false
   },
   {
      "id": "{{.OperationType}} failed",
      "translation": "{{.OperationType}} erreur",
      "modified": false
   },
   {
      "id": "{{.OperationType}} in progress",
      "translation": "{{.OperationType}} en progrès",
      "modified": false
   },
   {
      "id": "{{.OperationType}} succeeded",
      "translation": "{{.OperationType}} succès",
      "modified": false
   },
   {
      "id": "{{.PropertyName}} must be a string or null value",
      "translation": "{{.PropertyName}} doit être une string ou une valeur null",
      "modified": false
   },
   {
      "id": "{{.PropertyName}} must be a string value",
      "translation": "{{.PropertyName}} doit être une valeur de string",
      "modified": false
   },
   {
      "id": "{{.PropertyName}} should not be null",
      "translation": "{{.PropertyName}} ne doit pas être null",
      "modified": false
   },
   {
      "id": "{{.QuotaName}} ({{.MemoryLimit}}M memory limit, {{.InstanceMemoryLimit}} instance memory limit, {{.RoutesLimit}} routes, {{.ServicesLimit}} services, paid services {{.NonBasicServicesAllowed}})",
      "translation": "{{.QuotaName}} ({{.MemoryLimit}}M de limite de mémoire, {{.RoutesLimit}} routes, {{.ServicesLimit}} services, services payants {{.NonBasicServicesAllowed}})",
      "modified": true
   },
   {
      "id": "{{.RunningCount}} of {{.TotalCount}} instances running",
      "translation": "{{.RunningCount}} de {{.TotalCount}} d'instances en cours",
      "modified": false
   },
   {
      "id": "{{.StartingCount}} starting",
      "translation": "{{.StartingCount}} démarrage",
      "modified": false
   },
   {
      "id": "{{.StartingCount}} starting ({{.Details}})",
      "translation": "{{.StartingCount}} starting ({{.Details}})",
      "modified": false
   },
   {
      "id": "{{.State}} in progress. Use '{{.ServicesCommand}}' or '{{.ServiceCommand}}' to check operation status.",
      "translation": "{{.State}} en progres. Utilizer '{{.ServicesCommand}}' ou '{{.ServiceCommand}}' pour vérifier le status courant.",
      "modified": false
   },
   {
      "id": "{{.Usage}} {{.FormattedMemory}} x {{.InstanceCount}} instances",
      "translation": "{{.Usage}} {{.FormattedMemory}} x {{.InstanceCount}} instances",
      "modified": false
<<<<<<< HEAD
   },
   {
      "id": "Share a private domain with an org",
      "translation": "Share a private domain with an org",
      "modified": false
   },
   {
      "id": "Sharing domain {{.DomainName}} with org {{.OrgName}} as {{.Username}}...",
      "translation": "Sharing domain {{.DomainName}} with org {{.OrgName}} as {{.Username}}...",
      "modified": false
   },
   {
      "id": "CF_NAME share-private-domain ORG DOMAIN",
      "translation": "CF_NAME share-private-domain ORG DOMAIN",
      "modified": false
   },
   {
      "id": "Unshare a private domain with an org",
      "translation": "Unshare a private domain with an org",
      "modified": false
   },
   {
      "id": "Unsharing domain {{.DomainName}} from org {{.OrgName}} as {{.Username}}...",
      "translation": "Unsharing domain {{.DomainName}} from org {{.OrgName}} as {{.Username}}...",
      "modified": false
   },
   {
      "id": "CF_NAME unshare-private-domain ORG DOMAIN",
      "translation": "CF_NAME unshare-private-domain ORG DOMAIN",
      "modified": false
   },
   {
      "id": "Create key for a service instance",
      "translation": "Creation de la clef pour l'instance de service",
      "modified": false
   },
   {
      "id": "CF_NAME create-service-key SERVICE_INSTANCE SERVICE_KEY\n\nEXAMPLE:\n   CF_NAME create-service-key mydb mykey",
      "translation": "CF_NAME create-service-key SERVICE_INSTANCE SERVICE_KEY\n\nÉXAMPLE:\n   CF_NAME create-service-key mydb mykey",
      "modified": false
   },
   {
      "id": "Creating service key {{.ServiceKeyName}} for service instance {{.ServiceInstanceName}} as {{.CurrentUser}}...",
      "translation": "En trains de créer clef de service {{.ServiceKeyName}} pour instance de service {{.ServiceInstanceName}} étant {{.CurrentUser}}...",
      "modified": false
   },
   {
      "id": "This service doesn't support creation of keys.",
      "translation": "Ce service ne supporte pas la création de clefs.",
      "modified": false
   },
   {
      "id": "Getting keys for service instance {{.ServiceInstanceName}} as {{.CurrentUser}}...",
      "translation": "Récupération des clefs pour instance de service {{.ServiceInstanceName}} étant {{.CurrentUser}}...",
      "modified": false
   },
   {
      "id": "No service key for service instance {{.ServiceInstanceName}}",
      "translation": "Pas de clef pour instance de service {{.ServiceInstanceName}}",
      "modified": false
   },
   {
      "id": "List keys for a service instance",
      "translation": "Lister les clefs pour un instance de service",
      "modified": false
   },
   {
      "id": "CF_NAME service-keys SERVICE_INSTANCE\n\nEXAMPLE:\n   CF_NAME service-keys mydb",
      "translation": "CF_NAME service-keys SERVICE_INSTANCE\n\nÉXAMPLE:\n   CF_NAME service-keys mydb",
      "modified": false
   },
   {
      "id": "Getting key {{.ServiceKeyName}} for service instance {{.ServiceInstanceName}} as {{.CurrentUser}}...",
      "translation": "En train d'obtenir la clef {{.ServiceKeyName}} pour instance de service {{.ServiceInstanceName}} étant {{.CurrentUser}}...",
      "modified": false
   },
   {
      "id": "No service key {{.ServiceKeyName}} found for service instance {{.ServiceInstanceName}}",
      "translation": "Pas de clef de service {{.ServiceKeyName}} trouver pour instance de service {{.ServiceInstanceName}}",
      "modified": false
   },
   {
      "id": "CF_NAME service-key SERVICE_INSTANCE SERVICE_KEY\n\nEXAMPLE:\n   CF_NAME service-key mydb mykey",
      "translation": "CF_NAME service-key SERVICE_INSTANCE SERVICE_KEY\n\nÉXAMPLE:\n   CF_NAME service-key mydb mykey",
      "modified": false
   },
   {
      "id": "Retrieve and display the given service-key's guid.  All other output for the service is suppressed.",
      "translation": "Récupérer et montrer le guid d'un clef the service.  Tout autre information pour la clef de service a été suprimer.",
      "modified": false
   },
   {
      "id": "Show service key info",
      "translation": "Montrer information pour la clef de service",
      "modified": false
   },
   {
      "id": "Delete a service key",
      "translation": "Suprimer une clef de service",
      "modified": false
   },
   {
      "id": "CF_NAME delete-service-key SERVICE_INSTANCE SERVICE_KEY [-f]\n\nEXAMPLE:\n   CF_NAME delete-service-key mydb mykey",
      "translation": "CF_NAME delete-service-key SERVICE_INSTANCE SERVICE_KEY [-f]\n\nÉXAMPLE:\n   CF_NAME delete-service-key mydb mykey",
      "modified": false
   },
   {
      "id": "Deleting key {{.ServiceKeyName}} for service instance {{.ServiceInstanceName}} as {{.CurrentUser}}...",
      "translation": "Suprimer la clef {{.ServiceKeyName}} pour instance de service {{.ServiceInstanceName}} étant {{.CurrentUser}}...",
      "modified": false
   },
   {
      "id": "Service instance {{.ServiceInstanceName}} does not exist.",
      "translation": "Instance de service {{.ServiceInstanceName}} n'existe pas.",
      "modified": false
   },
   {
      "id": "Service key {{.ServiceKeyName}} does not exist for service instance {{.ServiceInstanceName}}.",
      "translation": "La clef de service {{.ServiceKeyName}} n'existe pas pour l'instance de service {{.ServiceInstanceName}}.",
      "modified": false
   },
   {
      "id": "service key",
      "translation": "clef de service",
      "modified": false
   },
   {
      "id": "Valid JSON object containing service-specific configuration parameters, provided either in-line or in a file. For a list of supported configuration parameters, see documentation for the particular service offering.",
      "translation": "Objet JSON valide contenant les paramètres de configuration spécifiques au service, fourni soit en ligne ou dans un fichier. Pour une liste des paramètres de configuration valide, voir la documentation de l'offre de service particulier.",
      "modified": false
   },
   {
      "id": "Invalid JSON provided in -c argument",
      "translation": "Invalid JSON provided in -c argument",
      "modified": false
=======
>>>>>>> 555e7419
   }
]<|MERGE_RESOLUTION|>--- conflicted
+++ resolved
@@ -2605,6 +2605,11 @@
       "modified": false
    },
    {
+      "id": "Invalid JSON provided in -c argument",
+      "translation": "Invalid JSON provided in -c argument",
+      "modified": false
+   },
+   {
       "id": "Invalid JSON response from server",
       "translation": "Serveur JSON réponse invalide",
       "modified": false
@@ -4555,6 +4560,11 @@
       "modified": false
    },
    {
+      "id": "Valid JSON object containing service-specific configuration parameters, provided either in-line or in a file. For a list of supported configuration parameters, see documentation for the particular service offering.",
+      "translation": "Objet JSON valide contenant les paramètres de configuration spécifiques au service, fourni soit en ligne ou dans un fichier. Pour une liste des paramètres de configuration valide, voir la documentation de l'offre de service particulier.",
+      "modified": false
+   },
+   {
       "id": "Variable Name",
       "translation": "Variable Name",
       "modified": false
@@ -5273,143 +5283,5 @@
       "id": "{{.Usage}} {{.FormattedMemory}} x {{.InstanceCount}} instances",
       "translation": "{{.Usage}} {{.FormattedMemory}} x {{.InstanceCount}} instances",
       "modified": false
-<<<<<<< HEAD
-   },
-   {
-      "id": "Share a private domain with an org",
-      "translation": "Share a private domain with an org",
-      "modified": false
-   },
-   {
-      "id": "Sharing domain {{.DomainName}} with org {{.OrgName}} as {{.Username}}...",
-      "translation": "Sharing domain {{.DomainName}} with org {{.OrgName}} as {{.Username}}...",
-      "modified": false
-   },
-   {
-      "id": "CF_NAME share-private-domain ORG DOMAIN",
-      "translation": "CF_NAME share-private-domain ORG DOMAIN",
-      "modified": false
-   },
-   {
-      "id": "Unshare a private domain with an org",
-      "translation": "Unshare a private domain with an org",
-      "modified": false
-   },
-   {
-      "id": "Unsharing domain {{.DomainName}} from org {{.OrgName}} as {{.Username}}...",
-      "translation": "Unsharing domain {{.DomainName}} from org {{.OrgName}} as {{.Username}}...",
-      "modified": false
-   },
-   {
-      "id": "CF_NAME unshare-private-domain ORG DOMAIN",
-      "translation": "CF_NAME unshare-private-domain ORG DOMAIN",
-      "modified": false
-   },
-   {
-      "id": "Create key for a service instance",
-      "translation": "Creation de la clef pour l'instance de service",
-      "modified": false
-   },
-   {
-      "id": "CF_NAME create-service-key SERVICE_INSTANCE SERVICE_KEY\n\nEXAMPLE:\n   CF_NAME create-service-key mydb mykey",
-      "translation": "CF_NAME create-service-key SERVICE_INSTANCE SERVICE_KEY\n\nÉXAMPLE:\n   CF_NAME create-service-key mydb mykey",
-      "modified": false
-   },
-   {
-      "id": "Creating service key {{.ServiceKeyName}} for service instance {{.ServiceInstanceName}} as {{.CurrentUser}}...",
-      "translation": "En trains de créer clef de service {{.ServiceKeyName}} pour instance de service {{.ServiceInstanceName}} étant {{.CurrentUser}}...",
-      "modified": false
-   },
-   {
-      "id": "This service doesn't support creation of keys.",
-      "translation": "Ce service ne supporte pas la création de clefs.",
-      "modified": false
-   },
-   {
-      "id": "Getting keys for service instance {{.ServiceInstanceName}} as {{.CurrentUser}}...",
-      "translation": "Récupération des clefs pour instance de service {{.ServiceInstanceName}} étant {{.CurrentUser}}...",
-      "modified": false
-   },
-   {
-      "id": "No service key for service instance {{.ServiceInstanceName}}",
-      "translation": "Pas de clef pour instance de service {{.ServiceInstanceName}}",
-      "modified": false
-   },
-   {
-      "id": "List keys for a service instance",
-      "translation": "Lister les clefs pour un instance de service",
-      "modified": false
-   },
-   {
-      "id": "CF_NAME service-keys SERVICE_INSTANCE\n\nEXAMPLE:\n   CF_NAME service-keys mydb",
-      "translation": "CF_NAME service-keys SERVICE_INSTANCE\n\nÉXAMPLE:\n   CF_NAME service-keys mydb",
-      "modified": false
-   },
-   {
-      "id": "Getting key {{.ServiceKeyName}} for service instance {{.ServiceInstanceName}} as {{.CurrentUser}}...",
-      "translation": "En train d'obtenir la clef {{.ServiceKeyName}} pour instance de service {{.ServiceInstanceName}} étant {{.CurrentUser}}...",
-      "modified": false
-   },
-   {
-      "id": "No service key {{.ServiceKeyName}} found for service instance {{.ServiceInstanceName}}",
-      "translation": "Pas de clef de service {{.ServiceKeyName}} trouver pour instance de service {{.ServiceInstanceName}}",
-      "modified": false
-   },
-   {
-      "id": "CF_NAME service-key SERVICE_INSTANCE SERVICE_KEY\n\nEXAMPLE:\n   CF_NAME service-key mydb mykey",
-      "translation": "CF_NAME service-key SERVICE_INSTANCE SERVICE_KEY\n\nÉXAMPLE:\n   CF_NAME service-key mydb mykey",
-      "modified": false
-   },
-   {
-      "id": "Retrieve and display the given service-key's guid.  All other output for the service is suppressed.",
-      "translation": "Récupérer et montrer le guid d'un clef the service.  Tout autre information pour la clef de service a été suprimer.",
-      "modified": false
-   },
-   {
-      "id": "Show service key info",
-      "translation": "Montrer information pour la clef de service",
-      "modified": false
-   },
-   {
-      "id": "Delete a service key",
-      "translation": "Suprimer une clef de service",
-      "modified": false
-   },
-   {
-      "id": "CF_NAME delete-service-key SERVICE_INSTANCE SERVICE_KEY [-f]\n\nEXAMPLE:\n   CF_NAME delete-service-key mydb mykey",
-      "translation": "CF_NAME delete-service-key SERVICE_INSTANCE SERVICE_KEY [-f]\n\nÉXAMPLE:\n   CF_NAME delete-service-key mydb mykey",
-      "modified": false
-   },
-   {
-      "id": "Deleting key {{.ServiceKeyName}} for service instance {{.ServiceInstanceName}} as {{.CurrentUser}}...",
-      "translation": "Suprimer la clef {{.ServiceKeyName}} pour instance de service {{.ServiceInstanceName}} étant {{.CurrentUser}}...",
-      "modified": false
-   },
-   {
-      "id": "Service instance {{.ServiceInstanceName}} does not exist.",
-      "translation": "Instance de service {{.ServiceInstanceName}} n'existe pas.",
-      "modified": false
-   },
-   {
-      "id": "Service key {{.ServiceKeyName}} does not exist for service instance {{.ServiceInstanceName}}.",
-      "translation": "La clef de service {{.ServiceKeyName}} n'existe pas pour l'instance de service {{.ServiceInstanceName}}.",
-      "modified": false
-   },
-   {
-      "id": "service key",
-      "translation": "clef de service",
-      "modified": false
-   },
-   {
-      "id": "Valid JSON object containing service-specific configuration parameters, provided either in-line or in a file. For a list of supported configuration parameters, see documentation for the particular service offering.",
-      "translation": "Objet JSON valide contenant les paramètres de configuration spécifiques au service, fourni soit en ligne ou dans un fichier. Pour une liste des paramètres de configuration valide, voir la documentation de l'offre de service particulier.",
-      "modified": false
-   },
-   {
-      "id": "Invalid JSON provided in -c argument",
-      "translation": "Invalid JSON provided in -c argument",
-      "modified": false
-=======
->>>>>>> 555e7419
    }
 ]