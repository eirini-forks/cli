--- conflicted
+++ resolved
@@ -52,21 +52,8 @@
     "translation": "\nTIP: use 'cf login -a API --skip-ssl-validation' or 'cf api API --skip-ssl-validation' to suppress this error"
   },
   {
-<<<<<<< HEAD
-    "id": "   CF_NAME copy-source SOURCE-APP TARGET-APP [-o TARGET-ORG] [-s TARGET-SPACE] [--no-restart]\n",
-    "translation": "   CF_NAME copy-source SOURCE-APP TARGET-APP [-o TARGET-ORG] [-s TARGET-SPACE] [--no-restart]\n"
-=======
-    "id": "   CF_NAME auth name@example.com \"\\\"password\\\"\" (escape quotes if used in password)",
-    "translation": "   CF_NAME auth name@example.com \"\\\"password\\\"\" (escape quotes if used in password)"
-  },
-  {
-    "id": "   CF_NAME auth name@example.com \"my password\" (use quotes for passwords with a space)\n",
-    "translation": "   CF_NAME auth name@example.com \"my password\" (use quotes for passwords with a space)\n"
-  },
-  {
     "id": "   CF_NAME copy-source SOURCE-APP TARGET-APP [-s TARGET-SPACE [-o TARGET-ORG]] [--no-restart]\n",
     "translation": "   CF_NAME copy-source SOURCE-APP TARGET-APP [-s TARGET-SPACE [-o TARGET-ORG]] [--no-restart]\n"
->>>>>>> 895c1249
   },
   {
     "id": "   CF_NAME push APP_NAME [-b BUILDPACK_NAME] [-c COMMAND] [-d DOMAIN] [-f MANIFEST_PATH] [--docker-image DOCKER_IMAGE]\n",
