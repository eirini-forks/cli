package isolated

import (
	"fmt"
	"io/ioutil"
	"os"
	"path/filepath"
	"regexp"
	"strings"

	. "code.cloudfoundry.org/cli/cf/util/testhelpers/matchers"
	"code.cloudfoundry.org/cli/integration/helpers"
	. "github.com/onsi/ginkgo"
	. "github.com/onsi/gomega"
	. "github.com/onsi/gomega/gbytes"
	. "github.com/onsi/gomega/gexec"
)

var _ = Describe("curl command", func() {
	var ExpectHelpText = func(session *Session) {
		Eventually(session).Should(Say(`NAME:\n`))
		Eventually(session).Should(Say(`curl - Executes a request to the targeted API endpoint\n`))
		Eventually(session).Should(Say(`\n`))

		Eventually(session).Should(Say(`USAGE:\n`))
		Eventually(session).Should(Say(`\s+cf curl PATH \[-iv\] \[-X METHOD\] \[-H HEADER\]\.\.\. \[-d DATA\] \[--output FILE\]`))
		Eventually(session).Should(Say(`\s+By default 'cf curl' will perform a GET to the specified PATH. If data`))
		Eventually(session).Should(Say(`\s+is provided via -d, a POST will be performed instead, and the Content-Type\n`))
		Eventually(session).Should(Say(`\s+will be set to application/json. You may override headers with -H and the\n`))
		Eventually(session).Should(Say(`\s+request method with -X.\n`))
		Eventually(session).Should(Say(`\s+For API documentation, please visit http://apidocs.cloudfoundry.org.\n`))
		Eventually(session).Should(Say(`\n`))

		Eventually(session).Should(Say(`EXAMPLES:\n`))
		Eventually(session).Should(Say(`\s+cf curl \"/v2/apps\" -X GET -H \"Content-Type: application/x-www-form-urlencoded\" -d 'q=name:myapp'`))
		Eventually(session).Should(Say(`\s+cf curl \"/v2/apps\" -d @/path/to/file`))
		Eventually(session).Should(Say(`\n`))

		Eventually(session).Should(Say(`OPTIONS:\n`))
		Eventually(session).Should(Say(`\s+-H\s+Custom headers to include in the request, flag can be specified multiple times`))
		Eventually(session).Should(Say(`\s+-X\s+HTTP method \(GET,POST,PUT,DELETE,etc\)`))
		Eventually(session).Should(Say(`\s+-d\s+HTTP data to include in the request body, or '@' followed by a file name to read the data from`))
		Eventually(session).Should(Say(`\s+--fail,\s+-f\s+Server errors return exit code 22`))
		Eventually(session).Should(Say(`\s+-i\s+Include response headers in the output`))
		Eventually(session).Should(Say(`\s+--output\s+Write curl body to FILE instead of stdout`))
	}

	var ExpectRequestHeaders = func(session *Session) {
		Eventually(session).Should(Say(`REQUEST: .+`))
		Eventually(session).Should(Say(`(GET|POST|PUT|DELETE) /v2/apps HTTP/1.1`))
		Eventually(session).Should(Say(`Host: .+`))
		Eventually(session).Should(Say(`Accept: .+`))
		Eventually(session).Should(Say(`Authorization:\s+\[PRIVATE DATA HIDDEN\]`))
		Eventually(session).Should(Say(`Content-Type: .+`))
		Eventually(session).Should(Say(`User-Agent: .+`))
	}

	var ExpectResponseHeaders = func(session *Session) {
		Eventually(session).Should(Say("HTTP/1.1 200 OK"))
		Eventually(session).Should(Say(`Content-Length: .+`))
		Eventually(session).Should(Say(`Content-Type: .+`))
		Eventually(session).Should(Say(`Date: .+`))
		Eventually(session).Should(Say(`Server: .+`))
		Eventually(session).Should(Say(`X-Content-Type-Options: .+`))
		Eventually(session).Should(Say(`X-Vcap-Request-Id: .+`))
	}

	Describe("Help Text", func() {
		When("--help flag is set", func() {
			It("appears in cf help -a", func() {
				session := helpers.CF("help", "-a")
				Eventually(session).Should(Exit(0))
				Expect(session).To(HaveCommandInCategoryWithDescription("curl", "ADVANCED", "Executes a request to the targeted API endpoint"))
			})

			It("Displays command usage to the output", func() {
				session := helpers.CF("curl", "--help")
				ExpectHelpText(session)
				Eventually(session).Should(Exit(0))
			})
		})
	})

	Describe("Incorrect Usage", func() {
		When("no arguments are provided", func() {
			It("fails and displays the help text", func() {
				session := helpers.CF("curl")
				Eventually(session.Err).Should(Say("Incorrect Usage: the required argument `PATH` was not provided"))
				ExpectHelpText(session)
				Eventually(session).Should(Exit(1))
			})
		})

		When("unknown flag is specified", func() {
			It("fails and displays the help text", func() {
				session := helpers.CF("curl", "--test")
				Eventually(session.Err).Should(Say("Incorrect Usage: unknown flag `test'"))
				ExpectHelpText(session)
				Eventually(session).Should(Exit(1))
			})
		})
	})

	When("the user is not logged in", func() {
		It("makes the request and receives an unauthenticated error", func() {
			session := helpers.CF("curl", "/v2/apps")
			expectedJSON := `{
				 "description": "Authentication error",
				 "error_code": "CF-NotAuthenticated",
				 "code": 10002
			}`
			Eventually(session).Should(Exit(0))
			Expect(session.Out.Contents()).To(MatchJSON(expectedJSON))
		})
	})

	Describe("User Agent", func() {
		It("sets the User-Agent Header to contain the CLI version", func() {
			getVersionNumber := func() string {
				versionSession := helpers.CF("version")
				Eventually(versionSession).Should(Exit(0))
				versionPattern := regexp.MustCompile("cf version (.+)")
				version := versionPattern.FindStringSubmatch(string(versionSession.Out.Contents()))
				return regexp.QuoteMeta(version[1])
			}
			session := helpers.CF("curl", "/v2/info", "-v")
			Eventually(session).Should(Exit(0))

			Expect(session).To(Say(`User-Agent: cf/%s`, getVersionNumber()))
		})
	})

	When("the user is logged in", func() {
		var orgName string

		BeforeEach(func() {
			orgName = helpers.NewOrgName()
			spaceName := helpers.NewSpaceName()

			helpers.SetupCF(orgName, spaceName)
			helpers.SwitchToOrgRole(orgName, "OrgManager")
			helpers.TargetOrg(orgName)
		})

		When("the path is valid", func() {
			var expectedJSON string

			BeforeEach(func() {
				expectedJSON = `{
            "total_results": 0,
            "total_pages": 1,
            "prev_url": null,
            "next_url": null,
            "resources": []
				}`
			})

			When("the path has multiple initial slashes", func() {
				It("changes the path to use only one slash", func() {
					session := helpers.CF("curl", "////v2/apps", "-v")
					Eventually(session).Should(Exit(0))

					Eventually(session).Should(Say(`GET /v2/apps HTTP/1.1`))
				})
			})

			When("the path has no initial slashes", func() {
				It("prepends a slash to the path", func() {
					session := helpers.CF("curl", "v2/apps", "-v")
					Eventually(session).Should(Exit(0))

					Eventually(session).Should(Say(`GET /v2/apps HTTP/1.1`))
				})
			})

			When("no flag is set", func() {
				It("makes the request and displays the json response", func() {
					session := helpers.CF("curl", "/v2/apps")
					Eventually(session).Should(Exit(0))
					Expect(session.Out.Contents()).To(MatchJSON(expectedJSON))
				})
			})

			When("-i flag is set", func() {
				It("displays the response headers", func() {
					session := helpers.CF("curl", "/v2/apps", "-i")
					Eventually(session).Should(Exit(0))

					ExpectResponseHeaders(session)
					contents := string(session.Out.Contents())
					jsonStartsAt := strings.Index(contents, "{")

					actualJSON := contents[jsonStartsAt:]
					Expect(actualJSON).To(MatchJSON(expectedJSON))
				})
			})

			When("-v flag is set", func() {
				It("displays the request headers and response headers", func() {
					session := helpers.CF("curl", "/v2/apps", "-v")
					Eventually(session).Should(Exit(0))

					ExpectRequestHeaders(session)
					ExpectResponseHeaders(session)

					contents := string(session.Out.Contents())
					jsonStartsAt := strings.Index(contents, "{")

					actualJSON := contents[jsonStartsAt:]
					Expect(actualJSON).To(MatchJSON(expectedJSON))
				})
			})

			When("-H is passed with a custom header", func() {
				When("the custom header is valid", func() {
					It("add the custom header to the request", func() {
						session := helpers.CF("curl", "/v2/apps", "-H", "X-Foo: bar", "-v")
						Eventually(session).Should(Exit(0))

						Expect(session).To(Say("REQUEST:"))
						Expect(session).To(Say("X-Foo: bar"))
						Expect(session).To(Say("RESPONSE:"))
					})

					When("multiple headers are provided", func() {
						It("adds all the custom headers to the request", func() {
							session := helpers.CF("curl", "/v2/apps", "-H", "X-Bar: bar", "-H", "X-Foo: foo", "-v")
							Eventually(session).Should(Exit(0))

							Expect(session).To(Say("REQUEST:"))
							Expect(session).To(Say("X-Bar: bar"))
							Expect(session).To(Say("X-Foo: foo"))
							Expect(session).To(Say("RESPONSE:"))
						})

						When("the same header field is passed", func() {
							It("adds the same header field twice", func() {
								session := helpers.CF("curl", "/v2/apps", "-H", "X-Foo: bar", "-H", "X-Foo: foo", "-v")
								Eventually(session).Should(Exit(0))

								Expect(session).To(Say("REQUEST:"))
								Expect(session).To(Say("X-Foo: bar"))
								Expect(session).To(Say("X-Foo: foo"))
								Expect(session).To(Say("RESPONSE:"))
							})
						})
					})

					When("-H is provided with a default header", func() {
						It("overrides the value of User-Agent header", func() {
							session := helpers.CF("curl", "/v2/apps", "-H", "User-Agent: smith", "-v")
							Eventually(session).Should(Exit(0))

							Expect(session).To(Say("REQUEST:"))
							Expect(session).To(Say("User-Agent: smith"))
							Expect(session).To(Say("RESPONSE:"))
						})

						It("does not override the Host header", func() {
							getHost := func() string {
								apiSession := helpers.CF("api")
								Eventually(apiSession).Should(Exit(0))
								output := string(apiSession.Out.Contents())
								lines := strings.Split(output, "\n")
								Expect(len(lines)).To(BeNumerically(">=", 1))
								parts := strings.Split(lines[0], "//")
								Expect(len(parts)).To(BeNumerically(">=", 2))
								return parts[1]
							}
							session := helpers.CF("curl", "/v2/apps", "-H", "Host: example.com", "-v")
							Eventually(session).Should(Exit(0))
							Expect(session).To(Say("Host: " + getHost()))
						})

						It("overrides the value of Accept header", func() {
							session := helpers.CF("curl", "/v2/apps", "-H", "Accept: application/xml", "-v")
							Eventually(session).Should(Exit(0))

							Expect(session).To(Say("REQUEST:"))
							Expect(session).To(Say("Accept: application/xml"))
							Expect(session).To(Say("RESPONSE:"))
						})

						It("overrides the value of Content-Type header", func() {
							session := helpers.CF("curl", "/v2/apps", "-H", "Content-Type: application/xml", "-v")
							Eventually(session).Should(Exit(0))

							Expect(session).To(Say("REQUEST:"))
							Expect(session).To(Say("Content-Type: application/xml"))
							Expect(session).To(Say("RESPONSE:"))
						})
					})
				})

				When("the custom header is not valid", func() {
					It("tells the user that the header is not valid", func() {
						session := helpers.CF("curl", "/v2/apps", "-H", "not-a-valid-header", "-v")
						Eventually(session).Should(Exit(1))

						Expect(session).Should(Say("FAILED"))
<<<<<<< HEAD
						Expect(session.Err).Should(Say("Error creating request: malformed MIME header line: not-a-valid-header"))
=======
						Expect(session).Should(Say("Error creating request:"))
						Expect(session).Should(Say(`Error parsing headers:.+not-a-valid-header`))
>>>>>>> 1af0fe92
					})
				})
			})

			When("-d is passed with a request body", func() {
				When("the request body is passed as a string", func() {
					It("sets the method to POST and sends the body", func() {
						orgGUID := helpers.GetOrgGUID(orgName)
						spaceName := helpers.NewSpaceName()
						jsonBody := fmt.Sprintf(`{"name":"%s", "organization_guid":"%s"}`, spaceName, orgGUID)
						session := helpers.CF("curl", "/v2/spaces", "-d", jsonBody)
						Eventually(session).Should(Exit(0))
						Eventually(helpers.CF("space", spaceName)).Should(Exit(0))
					})
				})

				When("the request body is passed as a file", func() {
					var spaceName, filePath, dir string

					BeforeEach(func() {
						var err error
						dir, err = ioutil.TempDir("", "curl-command")
						Expect(err).ToNot(HaveOccurred())

						filePath = filepath.Join(dir, "request_body.json")
						orgGUID := helpers.GetOrgGUID(orgName)
						spaceName = helpers.NewSpaceName()

						jsonBody := fmt.Sprintf(`{"name":"%s", "organization_guid":"%s"}`, spaceName, orgGUID)
						err = ioutil.WriteFile(filePath, []byte(jsonBody), 0666)
						Expect(err).ToNot(HaveOccurred())
					})

					AfterEach(func() {
						os.RemoveAll(dir)
					})

					It("sets the method to POST and sends the body", func() {
						session := helpers.CF("curl", "/v2/spaces", "-d", "@"+filePath)
						Eventually(session).Should(Exit(0))
						Eventually(helpers.CF("space", spaceName)).Should(Exit(0))
					})

					When("the file does not exist", func() {
						It("fails and displays an error message", func() {
							_, err := os.Stat("this-file-does-not-exist")
							Expect(os.IsExist(err)).To(BeFalse())

							session := helpers.CF("curl", "/v2/spaces", "-d", "@this-file-does-not-exist")
							Eventually(session).Should(Exit(1))
							Expect(session).To(Say("FAILED"))
						})
					})

					When("the file is a symlink", func() {
						It("follows the symlink", func() {
							linkPath := filepath.Join(dir, "link-name.json")
							Expect(os.Symlink(filePath, linkPath)).To(Succeed())
							session := helpers.CF("curl", "-d", "@"+linkPath, "/v2/spaces")
							Eventually(session).Should(Exit(0))
							Eventually(helpers.CF("space", spaceName)).Should(Exit(0))
						})
					})
				})
			})

			When("-X is passed with the HTTP method", func() {
				var spaceGUID, spaceName string

				BeforeEach(func() {
					spaceName = helpers.NewSpaceName()
					helpers.CreateSpace(spaceName)
					spaceGUID = helpers.GetSpaceGUID(spaceName)
				})

				It("changes the HTTP method of the request", func() {
					path := fmt.Sprintf("/v2/spaces/%s", spaceGUID)
					session := helpers.CF("curl", path, "-X", "DELETE", "-v")
					Eventually(session).Should(Exit(0))

					Eventually(helpers.CF("space", spaceName)).Should(Exit(1))
				})
			})

			When("--output is passed with a file name", func() {
				It("writes the response headers and body to the file", func() {
					outFile, err := ioutil.TempFile("", "output*.json")
					Expect(err).ToNot(HaveOccurred())
					session := helpers.CF("curl", "/v2/apps", "-i", "--output", outFile.Name())
					Eventually(session).Should(Exit(0))
					Eventually(session).Should(Say("OK"))

					body, err := ioutil.ReadFile(outFile.Name())
					Expect(err).ToNot(HaveOccurred())

					contents := string(body)
					jsonStartsAt := strings.Index(contents, "{")

					Expect(contents).To(ContainSubstring("HTTP/1.1 200 OK"))
					Expect(contents).To(MatchRegexp(`Content-Length: .+`))
					Expect(contents).To(MatchRegexp(`Content-Type: .+`))
					Expect(contents).To(MatchRegexp(`Date: .+`))
					Expect(contents).To(MatchRegexp(`Server: .+`))
					Expect(contents).To(MatchRegexp(`X-Content-Type-Options: .+`))
					Expect(contents).To(MatchRegexp(`X-Vcap-Request-Id: .+`))

					actualJSON := contents[jsonStartsAt:]
					Expect(actualJSON).To(MatchJSON(expectedJSON))
				})

				When("--output is passed and CF_TRACE is set to a file", func() {
					var tempDir, traceFile, outFile string
					BeforeEach(func() {
						var err error
						tempDir, err = ioutil.TempDir("", "")
						Expect(err).ToNot(HaveOccurred())
						traceFile = filepath.Join(tempDir, "trace.log")
						outFile = filepath.Join(tempDir, "output")
					})

					AfterEach(func() {
						Expect(os.RemoveAll(tempDir)).To(Succeed())
					})

					It("writes the response body to the --output file and everything to the trace file", func() {
						session := helpers.CFWithEnv(map[string]string{"CF_TRACE": traceFile}, "curl", "/v2/apps", "--output", outFile)
						Eventually(session).Should(Exit(0))

						outBytes, err := ioutil.ReadFile(outFile)
						Expect(err).ToNot(HaveOccurred())
						Expect(string(outBytes)).To(MatchJSON(expectedJSON))

						traceBytes, err := ioutil.ReadFile(traceFile)
						Expect(err).ToNot(HaveOccurred())
						Expect(traceBytes).To(ContainSubstring("REQUEST: "))
						Expect(traceBytes).To(ContainSubstring("HTTP/1.1 200 OK"))
					})
				})
			})

			Describe("Flag combinations", func() {
				When("-i and -v flags are set", func() {
					It("prints both the request and response headers", func() {
						session := helpers.CF("curl", "/v2/apps", "-v", "-i")
						Eventually(session).Should(Exit(0))

						ExpectRequestHeaders(session)
						ExpectResponseHeaders(session)

						contents := string(session.Out.Contents())
						jsonStartsAt := strings.Index(contents, "{")

						actualJSON := contents[jsonStartsAt:]
						Expect(actualJSON).To(MatchJSON(expectedJSON))
					})
				})

				XWhen("-v and --output flags are passed", func() {
					It("prints the headers to the terminal and the response to the file", func() {
						// TODO This is a bug in the legacy CLI. Please write the test and fix the bug after refactor [#162432878]
					})
				})

				When("-X, -H and -d flags are passed", func() {
					var spaceName, filePath, dir, jsonBody string

					BeforeEach(func() {
						var err error
						dir, err = ioutil.TempDir("", "curl-command")
						Expect(err).ToNot(HaveOccurred())

						filePath = filepath.Join(dir, "request_body.json")
						orgGUID := helpers.GetOrgGUID(orgName)
						spaceName = helpers.NewSpaceName()

						jsonBody = fmt.Sprintf(`{"name":"%s", "organization_guid":"%s"}`, spaceName, orgGUID)
						err = ioutil.WriteFile(filePath, []byte(jsonBody), 0666)
						Expect(err).ToNot(HaveOccurred())
					})

					AfterEach(func() {
						os.RemoveAll(dir)
					})

					It("sets the custom header and use the request body from -d", func() {
						session := helpers.CF("curl", "/v2/spaces", "-X", "POST", "-H", "X-Foo: foo", "-H", "X-Bar: bar", "-d", "@"+filePath, "-v")
						Eventually(session).Should(Exit(0))

						Expect(session).Should(Say("REQUEST:"))
						Expect(session).Should(Say("POST"))

						Expect(session).Should(Say("X-Bar: bar"))
						Expect(session).Should(Say("X-Foo: foo"))

						contents := string(session.Out.Contents())
						outputContents := contents[strings.Index(contents, "X-Foo: foo"):]
						jsonStartsAt := strings.Index(outputContents, "{")
						jsonEndsAt := strings.Index(outputContents[jsonStartsAt:], "}")

						actualJSON := outputContents[jsonStartsAt : jsonStartsAt+jsonEndsAt+1]
						Expect(actualJSON).To(MatchJSON(jsonBody))

						Expect(session).Should(Say("RESPONSE:"))

						Eventually(helpers.CF("space", spaceName)).Should(Exit(0))
					})
				})
			})

			When("the auth token is invalid", func() {
				var spaceGUID, spaceName string

				BeforeEach(func() {
					spaceName = helpers.NewSpaceName()
					helpers.CreateSpace(spaceName)
					spaceGUID = helpers.GetSpaceGUID(spaceName)
				})

				It("returns an Invalid Auth Token error", func() {
					path := fmt.Sprintf("/v2/spaces/%s", spaceGUID)
					authHeader := fmt.Sprintf("Authorization: %s", helpers.ExpiredAccessToken())
					session := helpers.CF("curl", path, "-H", authHeader, "-X", "DELETE", "-v")
					Eventually(session).Should(Exit(0))

					Expect(session).To(Say("Invalid Auth Token"))
				})
			})
		})

		When("the path is invalid", func() {
			It("makes the request and displays the unknown request json", func() {
				expectedJSON := `{
				 "description": "Unknown request",
				 "error_code": "CF-NotFound",
				 "code": 10000
				}`
				session := helpers.CF("curl", "/some-random-path")
				Eventually(session).Should(Exit(0))
				Expect(session.Out.Contents()).To(MatchJSON(expectedJSON))
			})
		})
	})
})<|MERGE_RESOLUTION|>--- conflicted
+++ resolved
@@ -298,12 +298,7 @@
 						Eventually(session).Should(Exit(1))
 
 						Expect(session).Should(Say("FAILED"))
-<<<<<<< HEAD
-						Expect(session.Err).Should(Say("Error creating request: malformed MIME header line: not-a-valid-header"))
-=======
-						Expect(session).Should(Say("Error creating request:"))
-						Expect(session).Should(Say(`Error parsing headers:.+not-a-valid-header`))
->>>>>>> 1af0fe92
+						Expect(session.Err).Should(Say(`Error creating request:.+not-a-valid-header`))
 					})
 				})
 			})
