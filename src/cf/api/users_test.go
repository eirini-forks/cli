package api_test

import (
	"cf"
	. "cf/api"
	"cf/configuration"
	"cf/net"
	"fmt"
	. "github.com/onsi/ginkgo"
	"github.com/stretchr/testify/assert"
	mr "github.com/tjarratt/mr_t"
	"net/http"
	"net/http/httptest"
	"net/url"
	testapi "testhelpers/api"
	testnet "testhelpers/net"
)

func createUsersByRoleEndpoints(rolePath string) (ccReqs []testnet.TestRequest, uaaReqs []testnet.TestRequest) {
	nextUrl := rolePath + "?page=2"

	req := testapi.NewCloudControllerTestRequest(testnet.TestRequest{
		Method: "GET",
		Path:   rolePath,
		Response: testnet.TestResponse{
			Status: http.StatusOK,
			Body: fmt.Sprintf(`{
				"next_url": "%s",
				"resources": [ {"metadata": {"guid": "user-1-guid"}, "entity": {}} ]
			}`, nextUrl)},
	})

	secondReq := testapi.NewCloudControllerTestRequest(testnet.TestRequest{
		Method: "GET",
		Path:   nextUrl,
		Response: testnet.TestResponse{
			Status: http.StatusOK,
			Body: `{
				"resources": [ {"metadata": {"guid": "user-2-guid"}, "entity": {}}, {"metadata": {"guid": "user-3-guid"}, "entity": {}} ]
			}`},
	})

	ccReqs = append(ccReqs, req, secondReq)

	uaaRoleResponses := []string{
		`{ "resources": [ { "id": "user-1-guid", "userName": "Super user 1" }]}`,
		`{ "resources": [
			{ "id": "user-2-guid", "userName": "Super user 2" },
  			{ "id": "user-3-guid", "userName": "Super user 3" }
		]}`,
	}

	filters := []string{
		`Id eq "user-1-guid"`,
		`Id eq "user-2-guid" or Id eq "user-3-guid"`,
	}

	for index, resp := range uaaRoleResponses {
		path := fmt.Sprintf(
			"/Users?attributes=id,userName&filter=%s",
			url.QueryEscape(filters[index]),
		)
		req := testapi.NewCloudControllerTestRequest(testnet.TestRequest{
			Method:   "GET",
			Path:     path,
			Response: testnet.TestResponse{Status: http.StatusOK, Body: resp},
		})
		uaaReqs = append(uaaReqs, req)
	}

	return
}

<<<<<<< HEAD
func testSetOrgRoleWithValidRole(t mr.TestingT, role string, path string) {
=======
func TestListAllUsersInOrg(t *testing.T) {
	ccReqs, uaaReqs := createUsersByRoleEndpoints("/v2/organizations/my-org-guid/users")

	cc, ccHandler, uaa, uaaHandler, repo := createUsersRepo(t, ccReqs, uaaReqs)
	defer cc.Close()
	defer uaa.Close()

	stopChan := make(chan bool)
	defer close(stopChan)
	usersChan, statusChan := repo.ListUsersInOrgForRole("my-org-guid", cf.ORG_USER, stopChan)

	users := []cf.UserFields{}
	for chunk := range usersChan {
		users = append(users, chunk...)
	}
	apiResponse := <-statusChan

	assert.True(t, ccHandler.AllRequestsCalled())
	assert.True(t, uaaHandler.AllRequestsCalled())
	assert.True(t, apiResponse.IsSuccessful())

	assert.Equal(t, len(users), 3)
	assert.Equal(t, users[0].Guid, "user-1-guid")
	assert.Equal(t, users[0].Username, "Super user 1")
	assert.Equal(t, users[1].Guid, "user-2-guid")
	assert.Equal(t, users[1].Username, "Super user 2")
	assert.Equal(t, users[2].Guid, "user-3-guid")
	assert.Equal(t, users[2].Username, "Super user 3")
}

func TestListUsersInOrgForRole(t *testing.T) {
	ccReqs, uaaReqs := createUsersByRoleEndpoints("/v2/organizations/my-org-guid/managers")

	cc, ccHandler, uaa, uaaHandler, repo := createUsersRepo(t, ccReqs, uaaReqs)
	defer cc.Close()
	defer uaa.Close()

	stopChan := make(chan bool)
	defer close(stopChan)
	usersChan, statusChan := repo.ListUsersInOrgForRole("my-org-guid", cf.ORG_MANAGER, stopChan)

	users := []cf.UserFields{}
	for chunk := range usersChan {
		users = append(users, chunk...)
	}
	apiResponse := <-statusChan

	assert.True(t, ccHandler.AllRequestsCalled())
	assert.True(t, uaaHandler.AllRequestsCalled())
	assert.True(t, apiResponse.IsSuccessful())

	assert.Equal(t, len(users), 3)
	assert.Equal(t, users[0].Guid, "user-1-guid")
	assert.Equal(t, users[0].Username, "Super user 1")
	assert.Equal(t, users[1].Guid, "user-2-guid")
	assert.Equal(t, users[1].Username, "Super user 2")
}

func TestListUsersInSpaceForRole(t *testing.T) {
	ccReqs, uaaReqs := createUsersByRoleEndpoints("/v2/spaces/my-space-guid/managers")

	cc, ccHandler, uaa, uaaHandler, repo := createUsersRepo(t, ccReqs, uaaReqs)
	defer cc.Close()
	defer uaa.Close()

	stopChan := make(chan bool)
	defer close(stopChan)
	usersChan, statusChan := repo.ListUsersInSpaceForRole("my-space-guid", cf.SPACE_MANAGER, stopChan)

	users := []cf.UserFields{}
	for chunk := range usersChan {
		users = append(users, chunk...)
	}
	apiResponse := <-statusChan

	assert.True(t, ccHandler.AllRequestsCalled())
	assert.True(t, uaaHandler.AllRequestsCalled())
	assert.True(t, apiResponse.IsSuccessful())

	assert.Equal(t, len(users), 3)
	assert.Equal(t, users[0].Guid, "user-1-guid")
	assert.Equal(t, users[0].Username, "Super user 1")
	assert.Equal(t, users[1].Guid, "user-2-guid")
	assert.Equal(t, users[1].Username, "Super user 2")
}

func TestFindByUsername(t *testing.T) {
	usersResponse := `{ "resources": [
        { "id": "my-guid", "userName": "my-full-username" }
    ]}`

	uaaReq := testapi.NewCloudControllerTestRequest(testnet.TestRequest{
		Method:   "GET",
		Path:     "/Users?attributes=id,userName&filter=userName+Eq+%22damien%2Buser1%40pivotallabs.com%22",
		Response: testnet.TestResponse{Status: http.StatusOK, Body: usersResponse},
	})

	uaa, handler, repo := createUsersRepoWithoutCCEndpoints(t, []testnet.TestRequest{uaaReq})
	defer uaa.Close()

	user, apiResponse := repo.FindByUsername("damien+user1@pivotallabs.com")
	assert.True(t, handler.AllRequestsCalled())
	assert.True(t, apiResponse.IsSuccessful())

	expectedUserFields := cf.UserFields{}
	expectedUserFields.Username = "my-full-username"
	expectedUserFields.Guid = "my-guid"
	assert.Equal(t, user, expectedUserFields)
}

func TestFindByUsernameWhenNotFound(t *testing.T) {
	uaaReq := testapi.NewCloudControllerTestRequest(testnet.TestRequest{
		Method:   "GET",
		Path:     "/Users?attributes=id,userName&filter=userName+Eq+%22my-user%22",
		Response: testnet.TestResponse{Status: http.StatusOK, Body: `{"resources": []}`},
	})

	uaa, handler, repo := createUsersRepoWithoutCCEndpoints(t, []testnet.TestRequest{uaaReq})
	defer uaa.Close()

	_, apiResponse := repo.FindByUsername("my-user")
	assert.True(t, handler.AllRequestsCalled())
	assert.False(t, apiResponse.IsError())
	assert.True(t, apiResponse.IsNotFound())
}

func TestCreateUser(t *testing.T) {
	ccReq := testapi.NewCloudControllerTestRequest(testnet.TestRequest{
		Method:   "POST",
		Path:     "/v2/users",
		Matcher:  testnet.RequestBodyMatcher(`{"guid":"my-user-guid"}`),
		Response: testnet.TestResponse{Status: http.StatusCreated},
	})

	uaaReq := testapi.NewCloudControllerTestRequest(testnet.TestRequest{
		Method: "POST",
		Path:   "/Users",
		Matcher: testnet.RequestBodyMatcher(`{
				"userName":"my-user",
				"emails":[{"value":"my-user"}],
				"password":"my-password",
				"name":{
					"givenName":"my-user",
					"familyName":"my-user"}
				}`),
		Response: testnet.TestResponse{
			Status: http.StatusCreated,
			Body:   `{"id":"my-user-guid"}`,
		},
	})

	cc, ccHandler, uaa, uaaHandler, repo := createUsersRepo(t, []testnet.TestRequest{ccReq}, []testnet.TestRequest{uaaReq})
	defer cc.Close()
	defer uaa.Close()

	apiResponse := repo.Create("my-user", "my-password")
	assert.True(t, ccHandler.AllRequestsCalled())
	assert.True(t, uaaHandler.AllRequestsCalled())
	assert.False(t, apiResponse.IsNotSuccessful())
}

func TestDeleteUser(t *testing.T) {
	ccReq := testapi.NewCloudControllerTestRequest(testnet.TestRequest{
		Method:   "DELETE",
		Path:     "/v2/users/my-user-guid",
		Response: testnet.TestResponse{Status: http.StatusOK},
	})

	uaaReq := testapi.NewCloudControllerTestRequest(testnet.TestRequest{
		Method:   "DELETE",
		Path:     "/Users/my-user-guid",
		Response: testnet.TestResponse{Status: http.StatusOK},
	})

	cc, ccHandler, uaa, uaaHandler, repo := createUsersRepo(t, []testnet.TestRequest{ccReq}, []testnet.TestRequest{uaaReq})
	defer cc.Close()
	defer uaa.Close()

	apiResponse := repo.Delete("my-user-guid")
	assert.True(t, ccHandler.AllRequestsCalled())
	assert.True(t, uaaHandler.AllRequestsCalled())
	assert.True(t, apiResponse.IsSuccessful())
}

func TestDeleteUserWhenNotFoundOnTheCloudController(t *testing.T) {
	ccReq := testapi.NewCloudControllerTestRequest(testnet.TestRequest{
		Method: "DELETE",
		Path:   "/v2/users/my-user-guid",
		Response: testnet.TestResponse{Status: http.StatusNotFound, Body: `{
		  "code": 20003, "description": "The user could not be found"
		}`},
	})

	uaaReq := testapi.NewCloudControllerTestRequest(testnet.TestRequest{
		Method:   "DELETE",
		Path:     "/Users/my-user-guid",
		Response: testnet.TestResponse{Status: http.StatusOK},
	})

	cc, ccHandler, uaa, uaaHandler, repo := createUsersRepo(t, []testnet.TestRequest{ccReq}, []testnet.TestRequest{uaaReq})
	defer cc.Close()
	defer uaa.Close()

	apiResponse := repo.Delete("my-user-guid")
	assert.True(t, ccHandler.AllRequestsCalled())
	assert.True(t, uaaHandler.AllRequestsCalled())
	assert.True(t, apiResponse.IsSuccessful())
}

func TestSetOrgRoleToOrgManager(t *testing.T) {
	testSetOrgRoleWithValidRole(t, "OrgManager", "/v2/organizations/my-org-guid/managers/my-user-guid")
}

func TestSetOrgRoleToBillingManager(t *testing.T) {
	testSetOrgRoleWithValidRole(t, "BillingManager", "/v2/organizations/my-org-guid/billing_managers/my-user-guid")
}

func TestSetOrgRoleToOrgAuditor(t *testing.T) {
	testSetOrgRoleWithValidRole(t, "OrgAuditor", "/v2/organizations/my-org-guid/auditors/my-user-guid")
}

func TestSetOrgRoleWithInvalidRole(t *testing.T) {
	repo := createUsersRepoWithoutEndpoints()
	apiResponse := repo.SetOrgRole("user-guid", "org-guid", "foo")

	assert.False(t, apiResponse.IsSuccessful())
	assert.Contains(t, apiResponse.Message, "Invalid Role")
}

func testSetOrgRoleWithValidRole(t *testing.T, role string, path string) {
>>>>>>> 79f4272f

	req := testapi.NewCloudControllerTestRequest(testnet.TestRequest{
		Method:   "PUT",
		Path:     path,
		Response: testnet.TestResponse{Status: http.StatusOK},
	})

	userReq := testapi.NewCloudControllerTestRequest(testnet.TestRequest{
		Method:   "PUT",
		Path:     "/v2/organizations/my-org-guid/users/my-user-guid",
		Response: testnet.TestResponse{Status: http.StatusOK},
	})

	cc, handler, repo := createUsersRepoWithoutUAAEndpoints(t, []testnet.TestRequest{req, userReq})
	defer cc.Close()

	apiResponse := repo.SetOrgRole("my-user-guid", "my-org-guid", role)

	assert.True(t, handler.AllRequestsCalled())
	assert.True(t, apiResponse.IsSuccessful())
}

func testUnsetOrgRoleWithValidRole(t mr.TestingT, role string, path string) {
	req := testapi.NewCloudControllerTestRequest(testnet.TestRequest{
		Method:   "DELETE",
		Path:     path,
		Response: testnet.TestResponse{Status: http.StatusOK},
	})

	cc, handler, repo := createUsersRepoWithoutUAAEndpoints(t, []testnet.TestRequest{req})
	defer cc.Close()

	apiResponse := repo.UnsetOrgRole("my-user-guid", "my-org-guid", role)

	assert.True(t, handler.AllRequestsCalled())
	assert.True(t, apiResponse.IsSuccessful())
}

func testSetSpaceRoleWithValidRole(t mr.TestingT, role string, path string) {

	addToOrgReq := testapi.NewCloudControllerTestRequest(testnet.TestRequest{
		Method:   "PUT",
		Path:     "/v2/organizations/my-org-guid/users/my-user-guid",
		Response: testnet.TestResponse{Status: http.StatusOK},
	})

	setRoleReq := testapi.NewCloudControllerTestRequest(testnet.TestRequest{
		Method:   "PUT",
		Path:     path,
		Response: testnet.TestResponse{Status: http.StatusOK},
	})

	cc, handler, repo := createUsersRepoWithoutUAAEndpoints(t, []testnet.TestRequest{addToOrgReq, setRoleReq})
	defer cc.Close()

	apiResponse := repo.SetSpaceRole("my-user-guid", "my-space-guid", "my-org-guid", role)

	assert.True(t, handler.AllRequestsCalled())
	assert.True(t, apiResponse.IsSuccessful())
}

func createUsersRepoWithoutEndpoints() (repo UserRepository) {
	_, _, _, _, repo = createUsersRepo(nil, []testnet.TestRequest{}, []testnet.TestRequest{})
	return
}

func createUsersRepoWithoutUAAEndpoints(t mr.TestingT, ccReqs []testnet.TestRequest) (cc *httptest.Server, ccHandler *testnet.TestHandler, repo UserRepository) {
	cc, ccHandler, _, _, repo = createUsersRepo(t, ccReqs, []testnet.TestRequest{})
	return
}

func createUsersRepoWithoutCCEndpoints(t mr.TestingT, uaaReqs []testnet.TestRequest) (uaa *httptest.Server, uaaHandler *testnet.TestHandler, repo UserRepository) {
	_, _, uaa, uaaHandler, repo = createUsersRepo(t, []testnet.TestRequest{}, uaaReqs)
	return
}

func createUsersRepo(t mr.TestingT, ccReqs []testnet.TestRequest, uaaReqs []testnet.TestRequest) (cc *httptest.Server,
	ccHandler *testnet.TestHandler, uaa *httptest.Server, uaaHandler *testnet.TestHandler, repo UserRepository) {

	ccTarget := ""
	uaaTarget := ""

	if len(ccReqs) > 0 {
		cc, ccHandler = testnet.NewTLSServer(t, ccReqs)
		ccTarget = cc.URL
	}
	if len(uaaReqs) > 0 {
		uaa, uaaHandler = testnet.NewTLSServer(t, uaaReqs)
		uaaTarget = uaa.URL
	}
	org := cf.OrganizationFields{}
	org.Guid = "some-org-guid"
	config := &configuration.Configuration{
		AccessToken:        "BEARER my_access_token",
		Target:             ccTarget,
		OrganizationFields: org,
	}
	ccGateway := net.NewCloudControllerGateway()
	uaaGateway := net.NewUAAGateway()
	endpointRepo := &testapi.FakeEndpointRepo{}
	endpointRepo.UAAEndpointReturns.Endpoint = uaaTarget
	repo = NewCloudControllerUserRepository(config, uaaGateway, ccGateway, endpointRepo)
	return
}
func init() {
	Describe("Testing with ginkgo", func() {
		It("TestListUsersInOrgForRole", func() {
			ccReqs, uaaReqs := createUsersByRoleEndpoints("/v2/organizations/my-org-guid/managers")

			cc, ccHandler, uaa, uaaHandler, repo := createUsersRepo(mr.T(), ccReqs, uaaReqs)
			defer cc.Close()
			defer uaa.Close()

			stopChan := make(chan bool)
			defer close(stopChan)
			usersChan, statusChan := repo.ListUsersInOrgForRole("my-org-guid", cf.ORG_MANAGER, stopChan)

			users := []cf.UserFields{}
			for chunk := range usersChan {
				users = append(users, chunk...)
			}
			apiResponse := <-statusChan

			assert.True(mr.T(), ccHandler.AllRequestsCalled())
			assert.True(mr.T(), uaaHandler.AllRequestsCalled())
			assert.True(mr.T(), apiResponse.IsSuccessful())

			assert.Equal(mr.T(), len(users), 3)
			assert.Equal(mr.T(), users[0].Guid, "user-1-guid")
			assert.Equal(mr.T(), users[0].Username, "Super user 1")
			assert.Equal(mr.T(), users[1].Guid, "user-2-guid")
			assert.Equal(mr.T(), users[1].Username, "Super user 2")
		})
		It("TestListUsersInSpaceForRole", func() {

			ccReqs, uaaReqs := createUsersByRoleEndpoints("/v2/spaces/my-space-guid/managers")

			cc, ccHandler, uaa, uaaHandler, repo := createUsersRepo(mr.T(), ccReqs, uaaReqs)
			defer cc.Close()
			defer uaa.Close()

			stopChan := make(chan bool)
			defer close(stopChan)
			usersChan, statusChan := repo.ListUsersInSpaceForRole("my-space-guid", cf.SPACE_MANAGER, stopChan)

			users := []cf.UserFields{}
			for chunk := range usersChan {
				users = append(users, chunk...)
			}
			apiResponse := <-statusChan

			assert.True(mr.T(), ccHandler.AllRequestsCalled())
			assert.True(mr.T(), uaaHandler.AllRequestsCalled())
			assert.True(mr.T(), apiResponse.IsSuccessful())

			assert.Equal(mr.T(), len(users), 3)
			assert.Equal(mr.T(), users[0].Guid, "user-1-guid")
			assert.Equal(mr.T(), users[0].Username, "Super user 1")
			assert.Equal(mr.T(), users[1].Guid, "user-2-guid")
			assert.Equal(mr.T(), users[1].Username, "Super user 2")
		})
		It("TestFindByUsername", func() {

			usersResponse := `{ "resources": [
        { "id": "my-guid", "userName": "my-full-username" }
    ]}`

			uaaReq := testapi.NewCloudControllerTestRequest(testnet.TestRequest{
				Method:   "GET",
				Path:     "/Users?attributes=id,userName&filter=userName+Eq+%22damien%2Buser1%40pivotallabs.com%22",
				Response: testnet.TestResponse{Status: http.StatusOK, Body: usersResponse},
			})

			uaa, handler, repo := createUsersRepoWithoutCCEndpoints(mr.T(), []testnet.TestRequest{uaaReq})
			defer uaa.Close()

			user, apiResponse := repo.FindByUsername("damien+user1@pivotallabs.com")
			assert.True(mr.T(), handler.AllRequestsCalled())
			assert.True(mr.T(), apiResponse.IsSuccessful())

			expectedUserFields := cf.UserFields{}
			expectedUserFields.Username = "my-full-username"
			expectedUserFields.Guid = "my-guid"
			assert.Equal(mr.T(), user, expectedUserFields)
		})
		It("TestFindByUsernameWhenNotFound", func() {

			uaaReq := testapi.NewCloudControllerTestRequest(testnet.TestRequest{
				Method:   "GET",
				Path:     "/Users?attributes=id,userName&filter=userName+Eq+%22my-user%22",
				Response: testnet.TestResponse{Status: http.StatusOK, Body: `{"resources": []}`},
			})

			uaa, handler, repo := createUsersRepoWithoutCCEndpoints(mr.T(), []testnet.TestRequest{uaaReq})
			defer uaa.Close()

			_, apiResponse := repo.FindByUsername("my-user")
			assert.True(mr.T(), handler.AllRequestsCalled())
			assert.False(mr.T(), apiResponse.IsError())
			assert.True(mr.T(), apiResponse.IsNotFound())
		})
		It("TestCreateUser", func() {

			ccReq := testapi.NewCloudControllerTestRequest(testnet.TestRequest{
				Method:   "POST",
				Path:     "/v2/users",
				Matcher:  testnet.RequestBodyMatcher(`{"guid":"my-user-guid"}`),
				Response: testnet.TestResponse{Status: http.StatusCreated},
			})

			uaaReq := testapi.NewCloudControllerTestRequest(testnet.TestRequest{
				Method: "POST",
				Path:   "/Users",
				Matcher: testnet.RequestBodyMatcher(`{
				"userName":"my-user",
				"emails":[{"value":"my-user"}],
				"password":"my-password",
				"name":{
					"givenName":"my-user",
					"familyName":"my-user"}
				}`),
				Response: testnet.TestResponse{
					Status: http.StatusCreated,
					Body:   `{"id":"my-user-guid"}`,
				},
			})

			cc, ccHandler, uaa, uaaHandler, repo := createUsersRepo(mr.T(), []testnet.TestRequest{ccReq}, []testnet.TestRequest{uaaReq})
			defer cc.Close()
			defer uaa.Close()

			apiResponse := repo.Create("my-user", "my-password")
			assert.True(mr.T(), ccHandler.AllRequestsCalled())
			assert.True(mr.T(), uaaHandler.AllRequestsCalled())
			assert.False(mr.T(), apiResponse.IsNotSuccessful())
		})
		It("TestDeleteUser", func() {

			ccReq := testapi.NewCloudControllerTestRequest(testnet.TestRequest{
				Method:   "DELETE",
				Path:     "/v2/users/my-user-guid",
				Response: testnet.TestResponse{Status: http.StatusOK},
			})

			uaaReq := testapi.NewCloudControllerTestRequest(testnet.TestRequest{
				Method:   "DELETE",
				Path:     "/Users/my-user-guid",
				Response: testnet.TestResponse{Status: http.StatusOK},
			})

			cc, ccHandler, uaa, uaaHandler, repo := createUsersRepo(mr.T(), []testnet.TestRequest{ccReq}, []testnet.TestRequest{uaaReq})
			defer cc.Close()
			defer uaa.Close()

			apiResponse := repo.Delete("my-user-guid")
			assert.True(mr.T(), ccHandler.AllRequestsCalled())
			assert.True(mr.T(), uaaHandler.AllRequestsCalled())
			assert.True(mr.T(), apiResponse.IsSuccessful())
		})
		It("TestDeleteUserWhenNotFoundOnTheCloudController", func() {

			ccReq := testapi.NewCloudControllerTestRequest(testnet.TestRequest{
				Method: "DELETE",
				Path:   "/v2/users/my-user-guid",
				Response: testnet.TestResponse{Status: http.StatusNotFound, Body: `{
		  "code": 20003, "description": "The user could not be found"
		}`},
			})

			uaaReq := testapi.NewCloudControllerTestRequest(testnet.TestRequest{
				Method:   "DELETE",
				Path:     "/Users/my-user-guid",
				Response: testnet.TestResponse{Status: http.StatusOK},
			})

			cc, ccHandler, uaa, uaaHandler, repo := createUsersRepo(mr.T(), []testnet.TestRequest{ccReq}, []testnet.TestRequest{uaaReq})
			defer cc.Close()
			defer uaa.Close()

			apiResponse := repo.Delete("my-user-guid")
			assert.True(mr.T(), ccHandler.AllRequestsCalled())
			assert.True(mr.T(), uaaHandler.AllRequestsCalled())
			assert.True(mr.T(), apiResponse.IsSuccessful())
		})
		It("TestSetOrgRoleToOrgManager", func() {

			testSetOrgRoleWithValidRole(mr.T(), "OrgManager", "/v2/organizations/my-org-guid/managers/my-user-guid")
		})
		It("TestSetOrgRoleToBillingManager", func() {

			testSetOrgRoleWithValidRole(mr.T(), "BillingManager", "/v2/organizations/my-org-guid/billing_managers/my-user-guid")
		})
		It("TestSetOrgRoleToOrgAuditor", func() {

			testSetOrgRoleWithValidRole(mr.T(), "OrgAuditor", "/v2/organizations/my-org-guid/auditors/my-user-guid")
		})
		It("TestSetOrgRoleWithInvalidRole", func() {

			repo := createUsersRepoWithoutEndpoints()
			apiResponse := repo.SetOrgRole("user-guid", "org-guid", "foo")

			assert.False(mr.T(), apiResponse.IsSuccessful())
			assert.Contains(mr.T(), apiResponse.Message, "Invalid Role")
		})
		It("TestUnsetOrgRoleFromOrgManager", func() {

			testUnsetOrgRoleWithValidRole(mr.T(), "OrgManager", "/v2/organizations/my-org-guid/managers/my-user-guid")
		})
		It("TestUnsetOrgRoleFromBillingManager", func() {

			testUnsetOrgRoleWithValidRole(mr.T(), "BillingManager", "/v2/organizations/my-org-guid/billing_managers/my-user-guid")
		})
		It("TestUnsetOrgRoleFromOrgAuditor", func() {

			testUnsetOrgRoleWithValidRole(mr.T(), "OrgAuditor", "/v2/organizations/my-org-guid/auditors/my-user-guid")
		})
		It("TestUnsetOrgRoleWithInvalidRole", func() {

			repo := createUsersRepoWithoutEndpoints()
			apiResponse := repo.UnsetOrgRole("user-guid", "org-guid", "foo")

			assert.False(mr.T(), apiResponse.IsSuccessful())
			assert.Contains(mr.T(), apiResponse.Message, "Invalid Role")
		})
		It("TestSetSpaceRoleToSpaceManager", func() {

			testSetSpaceRoleWithValidRole(mr.T(), "SpaceManager", "/v2/spaces/my-space-guid/managers/my-user-guid")
		})
		It("TestSetSpaceRoleToSpaceDeveloper", func() {

			testSetSpaceRoleWithValidRole(mr.T(), "SpaceDeveloper", "/v2/spaces/my-space-guid/developers/my-user-guid")
		})
		It("TestSetSpaceRoleToSpaceAuditor", func() {

			testSetSpaceRoleWithValidRole(mr.T(), "SpaceAuditor", "/v2/spaces/my-space-guid/auditors/my-user-guid")
		})
		It("TestSetSpaceRoleWithInvalidRole", func() {

			repo := createUsersRepoWithoutEndpoints()
			apiResponse := repo.SetSpaceRole("user-guid", "space-guid", "org-guid", "foo")

			assert.False(mr.T(), apiResponse.IsSuccessful())
			assert.Contains(mr.T(), apiResponse.Message, "Invalid Role")
		})
	})
}<|MERGE_RESOLUTION|>--- conflicted
+++ resolved
@@ -71,241 +71,7 @@
 	return
 }
 
-<<<<<<< HEAD
 func testSetOrgRoleWithValidRole(t mr.TestingT, role string, path string) {
-=======
-func TestListAllUsersInOrg(t *testing.T) {
-	ccReqs, uaaReqs := createUsersByRoleEndpoints("/v2/organizations/my-org-guid/users")
-
-	cc, ccHandler, uaa, uaaHandler, repo := createUsersRepo(t, ccReqs, uaaReqs)
-	defer cc.Close()
-	defer uaa.Close()
-
-	stopChan := make(chan bool)
-	defer close(stopChan)
-	usersChan, statusChan := repo.ListUsersInOrgForRole("my-org-guid", cf.ORG_USER, stopChan)
-
-	users := []cf.UserFields{}
-	for chunk := range usersChan {
-		users = append(users, chunk...)
-	}
-	apiResponse := <-statusChan
-
-	assert.True(t, ccHandler.AllRequestsCalled())
-	assert.True(t, uaaHandler.AllRequestsCalled())
-	assert.True(t, apiResponse.IsSuccessful())
-
-	assert.Equal(t, len(users), 3)
-	assert.Equal(t, users[0].Guid, "user-1-guid")
-	assert.Equal(t, users[0].Username, "Super user 1")
-	assert.Equal(t, users[1].Guid, "user-2-guid")
-	assert.Equal(t, users[1].Username, "Super user 2")
-	assert.Equal(t, users[2].Guid, "user-3-guid")
-	assert.Equal(t, users[2].Username, "Super user 3")
-}
-
-func TestListUsersInOrgForRole(t *testing.T) {
-	ccReqs, uaaReqs := createUsersByRoleEndpoints("/v2/organizations/my-org-guid/managers")
-
-	cc, ccHandler, uaa, uaaHandler, repo := createUsersRepo(t, ccReqs, uaaReqs)
-	defer cc.Close()
-	defer uaa.Close()
-
-	stopChan := make(chan bool)
-	defer close(stopChan)
-	usersChan, statusChan := repo.ListUsersInOrgForRole("my-org-guid", cf.ORG_MANAGER, stopChan)
-
-	users := []cf.UserFields{}
-	for chunk := range usersChan {
-		users = append(users, chunk...)
-	}
-	apiResponse := <-statusChan
-
-	assert.True(t, ccHandler.AllRequestsCalled())
-	assert.True(t, uaaHandler.AllRequestsCalled())
-	assert.True(t, apiResponse.IsSuccessful())
-
-	assert.Equal(t, len(users), 3)
-	assert.Equal(t, users[0].Guid, "user-1-guid")
-	assert.Equal(t, users[0].Username, "Super user 1")
-	assert.Equal(t, users[1].Guid, "user-2-guid")
-	assert.Equal(t, users[1].Username, "Super user 2")
-}
-
-func TestListUsersInSpaceForRole(t *testing.T) {
-	ccReqs, uaaReqs := createUsersByRoleEndpoints("/v2/spaces/my-space-guid/managers")
-
-	cc, ccHandler, uaa, uaaHandler, repo := createUsersRepo(t, ccReqs, uaaReqs)
-	defer cc.Close()
-	defer uaa.Close()
-
-	stopChan := make(chan bool)
-	defer close(stopChan)
-	usersChan, statusChan := repo.ListUsersInSpaceForRole("my-space-guid", cf.SPACE_MANAGER, stopChan)
-
-	users := []cf.UserFields{}
-	for chunk := range usersChan {
-		users = append(users, chunk...)
-	}
-	apiResponse := <-statusChan
-
-	assert.True(t, ccHandler.AllRequestsCalled())
-	assert.True(t, uaaHandler.AllRequestsCalled())
-	assert.True(t, apiResponse.IsSuccessful())
-
-	assert.Equal(t, len(users), 3)
-	assert.Equal(t, users[0].Guid, "user-1-guid")
-	assert.Equal(t, users[0].Username, "Super user 1")
-	assert.Equal(t, users[1].Guid, "user-2-guid")
-	assert.Equal(t, users[1].Username, "Super user 2")
-}
-
-func TestFindByUsername(t *testing.T) {
-	usersResponse := `{ "resources": [
-        { "id": "my-guid", "userName": "my-full-username" }
-    ]}`
-
-	uaaReq := testapi.NewCloudControllerTestRequest(testnet.TestRequest{
-		Method:   "GET",
-		Path:     "/Users?attributes=id,userName&filter=userName+Eq+%22damien%2Buser1%40pivotallabs.com%22",
-		Response: testnet.TestResponse{Status: http.StatusOK, Body: usersResponse},
-	})
-
-	uaa, handler, repo := createUsersRepoWithoutCCEndpoints(t, []testnet.TestRequest{uaaReq})
-	defer uaa.Close()
-
-	user, apiResponse := repo.FindByUsername("damien+user1@pivotallabs.com")
-	assert.True(t, handler.AllRequestsCalled())
-	assert.True(t, apiResponse.IsSuccessful())
-
-	expectedUserFields := cf.UserFields{}
-	expectedUserFields.Username = "my-full-username"
-	expectedUserFields.Guid = "my-guid"
-	assert.Equal(t, user, expectedUserFields)
-}
-
-func TestFindByUsernameWhenNotFound(t *testing.T) {
-	uaaReq := testapi.NewCloudControllerTestRequest(testnet.TestRequest{
-		Method:   "GET",
-		Path:     "/Users?attributes=id,userName&filter=userName+Eq+%22my-user%22",
-		Response: testnet.TestResponse{Status: http.StatusOK, Body: `{"resources": []}`},
-	})
-
-	uaa, handler, repo := createUsersRepoWithoutCCEndpoints(t, []testnet.TestRequest{uaaReq})
-	defer uaa.Close()
-
-	_, apiResponse := repo.FindByUsername("my-user")
-	assert.True(t, handler.AllRequestsCalled())
-	assert.False(t, apiResponse.IsError())
-	assert.True(t, apiResponse.IsNotFound())
-}
-
-func TestCreateUser(t *testing.T) {
-	ccReq := testapi.NewCloudControllerTestRequest(testnet.TestRequest{
-		Method:   "POST",
-		Path:     "/v2/users",
-		Matcher:  testnet.RequestBodyMatcher(`{"guid":"my-user-guid"}`),
-		Response: testnet.TestResponse{Status: http.StatusCreated},
-	})
-
-	uaaReq := testapi.NewCloudControllerTestRequest(testnet.TestRequest{
-		Method: "POST",
-		Path:   "/Users",
-		Matcher: testnet.RequestBodyMatcher(`{
-				"userName":"my-user",
-				"emails":[{"value":"my-user"}],
-				"password":"my-password",
-				"name":{
-					"givenName":"my-user",
-					"familyName":"my-user"}
-				}`),
-		Response: testnet.TestResponse{
-			Status: http.StatusCreated,
-			Body:   `{"id":"my-user-guid"}`,
-		},
-	})
-
-	cc, ccHandler, uaa, uaaHandler, repo := createUsersRepo(t, []testnet.TestRequest{ccReq}, []testnet.TestRequest{uaaReq})
-	defer cc.Close()
-	defer uaa.Close()
-
-	apiResponse := repo.Create("my-user", "my-password")
-	assert.True(t, ccHandler.AllRequestsCalled())
-	assert.True(t, uaaHandler.AllRequestsCalled())
-	assert.False(t, apiResponse.IsNotSuccessful())
-}
-
-func TestDeleteUser(t *testing.T) {
-	ccReq := testapi.NewCloudControllerTestRequest(testnet.TestRequest{
-		Method:   "DELETE",
-		Path:     "/v2/users/my-user-guid",
-		Response: testnet.TestResponse{Status: http.StatusOK},
-	})
-
-	uaaReq := testapi.NewCloudControllerTestRequest(testnet.TestRequest{
-		Method:   "DELETE",
-		Path:     "/Users/my-user-guid",
-		Response: testnet.TestResponse{Status: http.StatusOK},
-	})
-
-	cc, ccHandler, uaa, uaaHandler, repo := createUsersRepo(t, []testnet.TestRequest{ccReq}, []testnet.TestRequest{uaaReq})
-	defer cc.Close()
-	defer uaa.Close()
-
-	apiResponse := repo.Delete("my-user-guid")
-	assert.True(t, ccHandler.AllRequestsCalled())
-	assert.True(t, uaaHandler.AllRequestsCalled())
-	assert.True(t, apiResponse.IsSuccessful())
-}
-
-func TestDeleteUserWhenNotFoundOnTheCloudController(t *testing.T) {
-	ccReq := testapi.NewCloudControllerTestRequest(testnet.TestRequest{
-		Method: "DELETE",
-		Path:   "/v2/users/my-user-guid",
-		Response: testnet.TestResponse{Status: http.StatusNotFound, Body: `{
-		  "code": 20003, "description": "The user could not be found"
-		}`},
-	})
-
-	uaaReq := testapi.NewCloudControllerTestRequest(testnet.TestRequest{
-		Method:   "DELETE",
-		Path:     "/Users/my-user-guid",
-		Response: testnet.TestResponse{Status: http.StatusOK},
-	})
-
-	cc, ccHandler, uaa, uaaHandler, repo := createUsersRepo(t, []testnet.TestRequest{ccReq}, []testnet.TestRequest{uaaReq})
-	defer cc.Close()
-	defer uaa.Close()
-
-	apiResponse := repo.Delete("my-user-guid")
-	assert.True(t, ccHandler.AllRequestsCalled())
-	assert.True(t, uaaHandler.AllRequestsCalled())
-	assert.True(t, apiResponse.IsSuccessful())
-}
-
-func TestSetOrgRoleToOrgManager(t *testing.T) {
-	testSetOrgRoleWithValidRole(t, "OrgManager", "/v2/organizations/my-org-guid/managers/my-user-guid")
-}
-
-func TestSetOrgRoleToBillingManager(t *testing.T) {
-	testSetOrgRoleWithValidRole(t, "BillingManager", "/v2/organizations/my-org-guid/billing_managers/my-user-guid")
-}
-
-func TestSetOrgRoleToOrgAuditor(t *testing.T) {
-	testSetOrgRoleWithValidRole(t, "OrgAuditor", "/v2/organizations/my-org-guid/auditors/my-user-guid")
-}
-
-func TestSetOrgRoleWithInvalidRole(t *testing.T) {
-	repo := createUsersRepoWithoutEndpoints()
-	apiResponse := repo.SetOrgRole("user-guid", "org-guid", "foo")
-
-	assert.False(t, apiResponse.IsSuccessful())
-	assert.Contains(t, apiResponse.Message, "Invalid Role")
-}
-
-func testSetOrgRoleWithValidRole(t *testing.T, role string, path string) {
->>>>>>> 79f4272f
-
 	req := testapi.NewCloudControllerTestRequest(testnet.TestRequest{
 		Method:   "PUT",
 		Path:     path,
@@ -410,7 +176,7 @@
 	return
 }
 func init() {
-	Describe("Testing with ginkgo", func() {
+	Describe("UserRepository", func() {
 		It("TestListUsersInOrgForRole", func() {
 			ccReqs, uaaReqs := createUsersByRoleEndpoints("/v2/organizations/my-org-guid/managers")
 
@@ -438,8 +204,8 @@
 			assert.Equal(mr.T(), users[1].Guid, "user-2-guid")
 			assert.Equal(mr.T(), users[1].Username, "Super user 2")
 		})
+
 		It("TestListUsersInSpaceForRole", func() {
-
 			ccReqs, uaaReqs := createUsersByRoleEndpoints("/v2/spaces/my-space-guid/managers")
 
 			cc, ccHandler, uaa, uaaHandler, repo := createUsersRepo(mr.T(), ccReqs, uaaReqs)
@@ -466,12 +232,9 @@
 			assert.Equal(mr.T(), users[1].Guid, "user-2-guid")
 			assert.Equal(mr.T(), users[1].Username, "Super user 2")
 		})
+
 		It("TestFindByUsername", func() {
-
-			usersResponse := `{ "resources": [
-        { "id": "my-guid", "userName": "my-full-username" }
-    ]}`
-
+			usersResponse := `{ "resources": [{ "id": "my-guid", "userName": "my-full-username" }]}`
 			uaaReq := testapi.NewCloudControllerTestRequest(testnet.TestRequest{
 				Method:   "GET",
 				Path:     "/Users?attributes=id,userName&filter=userName+Eq+%22damien%2Buser1%40pivotallabs.com%22",
@@ -490,8 +253,8 @@
 			expectedUserFields.Guid = "my-guid"
 			assert.Equal(mr.T(), user, expectedUserFields)
 		})
+
 		It("TestFindByUsernameWhenNotFound", func() {
-
 			uaaReq := testapi.NewCloudControllerTestRequest(testnet.TestRequest{
 				Method:   "GET",
 				Path:     "/Users?attributes=id,userName&filter=userName+Eq+%22my-user%22",
@@ -506,8 +269,8 @@
 			assert.False(mr.T(), apiResponse.IsError())
 			assert.True(mr.T(), apiResponse.IsNotFound())
 		})
+
 		It("TestCreateUser", func() {
-
 			ccReq := testapi.NewCloudControllerTestRequest(testnet.TestRequest{
 				Method:   "POST",
 				Path:     "/v2/users",
@@ -541,8 +304,8 @@
 			assert.True(mr.T(), uaaHandler.AllRequestsCalled())
 			assert.False(mr.T(), apiResponse.IsNotSuccessful())
 		})
+
 		It("TestDeleteUser", func() {
-
 			ccReq := testapi.NewCloudControllerTestRequest(testnet.TestRequest{
 				Method:   "DELETE",
 				Path:     "/v2/users/my-user-guid",
@@ -564,14 +327,12 @@
 			assert.True(mr.T(), uaaHandler.AllRequestsCalled())
 			assert.True(mr.T(), apiResponse.IsSuccessful())
 		})
+
 		It("TestDeleteUserWhenNotFoundOnTheCloudController", func() {
-
 			ccReq := testapi.NewCloudControllerTestRequest(testnet.TestRequest{
-				Method: "DELETE",
-				Path:   "/v2/users/my-user-guid",
-				Response: testnet.TestResponse{Status: http.StatusNotFound, Body: `{
-		  "code": 20003, "description": "The user could not be found"
-		}`},
+				Method:   "DELETE",
+				Path:     "/v2/users/my-user-guid",
+				Response: testnet.TestResponse{Status: http.StatusNotFound, Body: `{"code": 20003, "description": "The user could not be found"}`},
 			})
 
 			uaaReq := testapi.NewCloudControllerTestRequest(testnet.TestRequest{
@@ -589,65 +350,96 @@
 			assert.True(mr.T(), uaaHandler.AllRequestsCalled())
 			assert.True(mr.T(), apiResponse.IsSuccessful())
 		})
+
 		It("TestSetOrgRoleToOrgManager", func() {
-
 			testSetOrgRoleWithValidRole(mr.T(), "OrgManager", "/v2/organizations/my-org-guid/managers/my-user-guid")
 		})
+
 		It("TestSetOrgRoleToBillingManager", func() {
-
 			testSetOrgRoleWithValidRole(mr.T(), "BillingManager", "/v2/organizations/my-org-guid/billing_managers/my-user-guid")
 		})
+
 		It("TestSetOrgRoleToOrgAuditor", func() {
-
 			testSetOrgRoleWithValidRole(mr.T(), "OrgAuditor", "/v2/organizations/my-org-guid/auditors/my-user-guid")
 		})
+
 		It("TestSetOrgRoleWithInvalidRole", func() {
-
 			repo := createUsersRepoWithoutEndpoints()
 			apiResponse := repo.SetOrgRole("user-guid", "org-guid", "foo")
 
 			assert.False(mr.T(), apiResponse.IsSuccessful())
 			assert.Contains(mr.T(), apiResponse.Message, "Invalid Role")
 		})
+
 		It("TestUnsetOrgRoleFromOrgManager", func() {
-
 			testUnsetOrgRoleWithValidRole(mr.T(), "OrgManager", "/v2/organizations/my-org-guid/managers/my-user-guid")
 		})
+
 		It("TestUnsetOrgRoleFromBillingManager", func() {
-
 			testUnsetOrgRoleWithValidRole(mr.T(), "BillingManager", "/v2/organizations/my-org-guid/billing_managers/my-user-guid")
 		})
+
 		It("TestUnsetOrgRoleFromOrgAuditor", func() {
-
 			testUnsetOrgRoleWithValidRole(mr.T(), "OrgAuditor", "/v2/organizations/my-org-guid/auditors/my-user-guid")
 		})
+
 		It("TestUnsetOrgRoleWithInvalidRole", func() {
-
 			repo := createUsersRepoWithoutEndpoints()
 			apiResponse := repo.UnsetOrgRole("user-guid", "org-guid", "foo")
 
 			assert.False(mr.T(), apiResponse.IsSuccessful())
 			assert.Contains(mr.T(), apiResponse.Message, "Invalid Role")
 		})
+
 		It("TestSetSpaceRoleToSpaceManager", func() {
-
 			testSetSpaceRoleWithValidRole(mr.T(), "SpaceManager", "/v2/spaces/my-space-guid/managers/my-user-guid")
 		})
+
 		It("TestSetSpaceRoleToSpaceDeveloper", func() {
-
 			testSetSpaceRoleWithValidRole(mr.T(), "SpaceDeveloper", "/v2/spaces/my-space-guid/developers/my-user-guid")
 		})
+
 		It("TestSetSpaceRoleToSpaceAuditor", func() {
-
 			testSetSpaceRoleWithValidRole(mr.T(), "SpaceAuditor", "/v2/spaces/my-space-guid/auditors/my-user-guid")
 		})
+
 		It("TestSetSpaceRoleWithInvalidRole", func() {
-
 			repo := createUsersRepoWithoutEndpoints()
 			apiResponse := repo.SetSpaceRole("user-guid", "space-guid", "org-guid", "foo")
 
 			assert.False(mr.T(), apiResponse.IsSuccessful())
 			assert.Contains(mr.T(), apiResponse.Message, "Invalid Role")
 		})
+
+		It("lists all users in the org", func() {
+			t := mr.T()
+			ccReqs, uaaReqs := createUsersByRoleEndpoints("/v2/organizations/my-org-guid/users")
+
+			cc, ccHandler, uaa, uaaHandler, repo := createUsersRepo(t, ccReqs, uaaReqs)
+			defer cc.Close()
+			defer uaa.Close()
+
+			stopChan := make(chan bool)
+			defer close(stopChan)
+			usersChan, statusChan := repo.ListUsersInOrgForRole("my-org-guid", cf.ORG_USER, stopChan)
+
+			users := []cf.UserFields{}
+			for chunk := range usersChan {
+				users = append(users, chunk...)
+			}
+			apiResponse := <-statusChan
+
+			assert.True(t, ccHandler.AllRequestsCalled())
+			assert.True(t, uaaHandler.AllRequestsCalled())
+			assert.True(t, apiResponse.IsSuccessful())
+
+			assert.Equal(t, len(users), 3)
+			assert.Equal(t, users[0].Guid, "user-1-guid")
+			assert.Equal(t, users[0].Username, "Super user 1")
+			assert.Equal(t, users[1].Guid, "user-2-guid")
+			assert.Equal(t, users[1].Username, "Super user 2")
+			assert.Equal(t, users[2].Guid, "user-3-guid")
+			assert.Equal(t, users[2].Username, "Super user 3")
+		})
 	})
 }