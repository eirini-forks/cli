--- conflicted
+++ resolved
@@ -70,7 +70,6 @@
       "modified": false
    },
    {
-<<<<<<< HEAD
       "id": "Email",
       "translation": "Correo electrónico",
       "modified": false
@@ -79,10 +78,10 @@
       "id": "Password",
       "translation": "Contraseña",
       "modified": false
-=======
-     "id": "Temporary Authentication Code ( Get one at {{.AuthenticationEndpoint}}/passcode )",
-     "translation": "Código de autenticación temporal (obtenlo en {{.AuthenticationEndpoint}}/passcode )",
-     "modified": false
->>>>>>> f36f4f04
+   },
+   {
+      "id": "Temporary Authentication Code ( Get one at {{.AuthenticationEndpoint}}/passcode )",
+      "translation": "Código de autenticación temporal (obtenlo en {{.AuthenticationEndpoint}}/passcode )",
+      "modified": false
    }
 ]