--- conflicted
+++ resolved
@@ -276,7 +276,6 @@
 	fmt.Fprintf(ui.Out, "%s\n", ui.TranslateText(template, firstTemplateValues))
 }
 
-<<<<<<< HEAD
 func getIndent(depth int, addHyphen bool) string {
 	if depth == 0 {
 		return ""
@@ -349,7 +348,8 @@
 
 		fmt.Fprintf(ui.Out, "%s\n", template)
 	}
-=======
+}
+
 // DisplayJSON encodes and indents the input
 // and outputs the result to ui.Out.
 func (ui *UI) DisplayJSON(name string, jsonData interface{}) error {
@@ -373,7 +373,6 @@
 	}
 
 	return nil
->>>>>>> dfe195d7
 }
 
 // FlushDeferred displays text previously deferred (using DeferText) to the UI's
