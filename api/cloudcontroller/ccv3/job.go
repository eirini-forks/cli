--- conflicted
+++ resolved
@@ -95,14 +95,10 @@
 // error is encountered, or config.OverallPollingTimeout is reached. In the
 // last case, a JobTimeoutError is returned.
 func (client *Client) PollJob(jobURL JobURL) (Warnings, error) {
-<<<<<<< HEAD
 	return client.PollJobForState(jobURL, constant.JobComplete)
-
 }
 
 func (client *Client) PollJobForState(jobURL JobURL, state constant.JobState) (Warnings, error) {
-=======
->>>>>>> 7fb7b89a
 	if jobURL == "" {
 		return nil, nil
 	}
